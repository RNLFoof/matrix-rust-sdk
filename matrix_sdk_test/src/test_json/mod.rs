--- conflicted
+++ resolved
@@ -9,13 +9,8 @@
 
 pub use events::{
     ALIAS, ALIASES, EVENT_ID, KEYS_QUERY, KEYS_UPLOAD, LOGIN, LOGIN_RESPONSE_ERR, LOGOUT, MEMBER,
-<<<<<<< HEAD
-    MESSAGE_EDIT, MESSAGE_TEXT, NAME, POWER_LEVELS, PRESENCE, PUBLIC_ROOMS, REACTION, REDACTED,
+    MEMBER_NAME_CHANGE, MESSAGE_EDIT, MESSAGE_TEXT, NAME, POWER_LEVELS, PRESENCE, PUBLIC_ROOMS, REACTION, REDACTED,
     REDACTED_INVALID, REDACTED_STATE, REDACTION, REGISTRATION_RESPONSE_ERR, ROOM_ID, ROOM_MESSAGES,
     TYPING,
-=======
-    MEMBER_NAME_CHANGE, MESSAGE_EDIT, MESSAGE_TEXT, NAME, POWER_LEVELS, PRESENCE, PUBLIC_ROOMS,
-    REACTION, REGISTRATION_RESPONSE_ERR, ROOM_ID, ROOM_MESSAGES, TYPING,
->>>>>>> 05a41d3b
 };
 pub use sync::{DEFAULT_SYNC_SUMMARY, INVITE_SYNC, LEAVE_SYNC, LEAVE_SYNC_EVENT, MORE_SYNC, SYNC};