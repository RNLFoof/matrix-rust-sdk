// Copyright 2020 The Matrix.org Foundation C.I.C.
//
// Licensed under the Apache License, Version 2.0 (the "License");
// you may not use this file except in compliance with the License.
// You may obtain a copy of the License at
//
//     http://www.apache.org/licenses/LICENSE-2.0
//
// Unless required by applicable law or agreed to in writing, software
// distributed under the License is distributed on an "AS IS" BASIS,
// WITHOUT WARRANTIES OR CONDITIONS OF ANY KIND, either express or implied.
// See the License for the specific language governing permissions and
// limitations under the License.

//! Types and traits to implement the storage layer for the [`OlmMachine`]
//!
//! The storage layer for the [`OlmMachine`] can be customized using a trait.
//! Implementing your own [`CryptoStore`]
//!
//! An in-memory only store is provided as well as a SQLite-based one, depending
//! on your needs and targets a custom store may be implemented, e.g. for
//! `wasm-unknown-unknown` an indexeddb store would be needed
//!
//! ```
//! # use std::sync::Arc;
//! # use matrix_sdk_crypto::{
//! #     OlmMachine,
//! #     store::MemoryStore,
//! # };
//! # use ruma::{device_id, user_id};
//! # let user_id = user_id!("@example:localhost");
//! # let device_id = device_id!("TEST");
//! let store = Arc::new(MemoryStore::new());
//!
//! let machine = OlmMachine::with_store(user_id, device_id, store);
//! ```
//!
//! [`OlmMachine`]: /matrix_sdk_crypto/struct.OlmMachine.html
//! [`CryptoStore`]: trait.Cryptostore.html

use std::{
    collections::{BTreeMap, BTreeSet, HashMap, HashSet},
    fmt::Debug,
    ops::Deref,
    pin::pin,
    sync::{atomic::Ordering, Arc, RwLock as StdRwLock},
    time::Duration,
};

use as_variant::as_variant;
use futures_core::Stream;
use futures_util::StreamExt;
use ruma::{
    encryption::KeyUsage, events::secret::request::SecretName, DeviceId, OwnedDeviceId,
    OwnedRoomId, OwnedUserId, UserId,
};
use serde::{de::DeserializeOwned, Deserialize, Serialize};
use thiserror::Error;
use tokio::sync::{Mutex, MutexGuard, Notify, OwnedRwLockReadGuard, OwnedRwLockWriteGuard, RwLock};
use tracing::{info, warn};
use vodozemac::{base64_encode, megolm::SessionOrdering, Curve25519PublicKey};
use zeroize::{Zeroize, ZeroizeOnDrop};

#[cfg(doc)]
use crate::{backups::BackupMachine, identities::OwnUserIdentity};
use crate::{
    gossiping::GossippedSecret,
    identities::{
        user::UserIdentities, Device, ReadOnlyDevice, ReadOnlyUserIdentities, UserDevices,
    },
    olm::{
        Account, ExportedRoomKey, InboundGroupSession, OlmMessageHash, OutboundGroupSession,
        PrivateCrossSigningIdentity, Session, StaticAccountData,
    },
    types::{
        events::room_key_withheld::RoomKeyWithheldEvent, BackupSecrets, CrossSigningSecrets,
        EventEncryptionAlgorithm, MegolmBackupV1Curve25519AesSha2Secrets, SecretsBundle,
    },
    verification::VerificationMachine,
    CrossSigningStatus, ReadOnlyOwnUserIdentity, RoomKeyImportResult,
};

pub mod caches;
mod crypto_store_wrapper;
mod error;
mod memorystore;
mod traits;

#[cfg(any(test, feature = "testing"))]
#[macro_use]
#[allow(missing_docs)]
pub mod integration_tests;

use caches::{SequenceNumber, UsersForKeyQuery};
pub(crate) use crypto_store_wrapper::CryptoStoreWrapper;
pub use error::{CryptoStoreError, Result};
use matrix_sdk_common::{store_locks::CrossProcessStoreLock, timeout::timeout};
pub use memorystore::MemoryStore;
pub use traits::{CryptoStore, DynCryptoStore, IntoCryptoStore};

pub use crate::gossiping::{GossipRequest, SecretInfo};

/// A wrapper for our CryptoStore trait object.
///
/// This is needed because we want to have a generic interface so we can
/// store/restore objects that we can serialize. Since trait objects and
/// generics don't mix let the CryptoStore store strings and this wrapper
/// adds the generic interface on top.
#[derive(Debug, Clone)]
pub struct Store {
    inner: Arc<StoreInner>,
}

#[derive(Debug, Default)]
pub(crate) struct KeyQueryManager {
    /// Record of the users that are waiting for a /keys/query.
    users_for_key_query: Mutex<UsersForKeyQuery>,

    /// Notifier that is triggered each time an update is received for a user.
    users_for_key_query_notify: Notify,
}

impl KeyQueryManager {
    pub async fn synced<'a>(&'a self, cache: &'a StoreCache) -> Result<SyncedKeyQueryManager<'a>> {
        self.ensure_sync_tracked_users(cache).await?;
        Ok(SyncedKeyQueryManager { cache, manager: self })
    }

    /// Load the list of users for whom we are tracking their device lists and
    /// fill out our caches.
    ///
    /// This method ensures that we're only going to load the users from the
    /// actual [`CryptoStore`] once, it will also make sure that any
    /// concurrent calls to this method get deduplicated.
    async fn ensure_sync_tracked_users(&self, cache: &StoreCache) -> Result<()> {
        // Check if the users are loaded, and in that case do nothing.
        let loaded = cache.loaded_tracked_users.read().await;
        if *loaded {
            return Ok(());
        }

        // Otherwise, we may load the users.
        drop(loaded);
        let mut loaded = cache.loaded_tracked_users.write().await;

        // Check again if the users have been loaded, in case another call to this
        // method loaded the tracked users between the time we tried to
        // acquire the lock and the time we actually acquired the lock.
        if *loaded {
            return Ok(());
        }

        let tracked_users = cache.store.load_tracked_users().await?;

        let mut query_users_lock = self.users_for_key_query.lock().await;
        let mut tracked_users_cache = cache.tracked_users.write().unwrap();
        for user in tracked_users {
            tracked_users_cache.insert(user.user_id.to_owned());

            if user.dirty {
                query_users_lock.insert_user(&user.user_id);
            }
        }

        *loaded = true;

        Ok(())
    }

    /// Wait for a `/keys/query` response to be received if one is expected for
    /// the given user.
    ///
    /// If the given timeout elapses, the method will stop waiting and return
    /// `UserKeyQueryResult::TimeoutExpired`.
    ///
    /// Requires a [`StoreCacheGuard`] to make sure the users for which a key
    /// query is pending are up to date, but doesn't hold on to it
    /// thereafter: the lock is short-lived in this case.
    pub async fn wait_if_user_key_query_pending(
        &self,
        cache: StoreCacheGuard,
        timeout_duration: Duration,
        user: &UserId,
    ) -> Result<UserKeyQueryResult> {
        {
            // Drop the cache early, so we don't keep it while waiting (since writing the
            // results requires to write in the cache, thus take another lock).
            self.ensure_sync_tracked_users(&cache).await?;
            drop(cache);
        }

        let mut users_for_key_query = self.users_for_key_query.lock().await;
        let Some(waiter) = users_for_key_query.maybe_register_waiting_task(user) else {
            return Ok(UserKeyQueryResult::WasNotPending);
        };

        let wait_for_completion = async {
            while !waiter.completed.load(Ordering::Relaxed) {
                // Register for being notified before releasing the mutex, so
                // it's impossible to miss a wakeup between the last check for
                // whether we should wait, and starting to wait.
                let mut notified = pin!(self.users_for_key_query_notify.notified());
                notified.as_mut().enable();
                drop(users_for_key_query);

                // Wait for a notification
                notified.await;

                // Reclaim the lock before checking the flag to avoid races
                // when two notifications happen right after each other and the
                // second one sets the flag we want to wait for.
                users_for_key_query = self.users_for_key_query.lock().await;
            }
        };

        match timeout(Box::pin(wait_for_completion), timeout_duration).await {
            Err(_) => {
                warn!(
                    user_id = ?user,
                    "The user has a pending `/key/query` request which did \
                    not finish yet, some devices might be missing."
                );

                Ok(UserKeyQueryResult::TimeoutExpired)
            }
            _ => Ok(UserKeyQueryResult::WasPending),
        }
    }
}

pub(crate) struct SyncedKeyQueryManager<'a> {
    cache: &'a StoreCache,
    manager: &'a KeyQueryManager,
}

impl<'a> SyncedKeyQueryManager<'a> {
    /// Add entries to the list of users being tracked for device changes
    ///
    /// Any users not already on the list are flagged as awaiting a key query.
    /// Users that were already in the list are unaffected.
    pub async fn update_tracked_users(&self, users: impl Iterator<Item = &UserId>) -> Result<()> {
        let mut store_updates = Vec::new();
        let mut key_query_lock = self.manager.users_for_key_query.lock().await;

        {
            let mut tracked_users = self.cache.tracked_users.write().unwrap();
            for user_id in users {
                if tracked_users.insert(user_id.to_owned()) {
                    key_query_lock.insert_user(user_id);
                    store_updates.push((user_id, true))
                }
            }
        }

        self.cache.store.save_tracked_users(&store_updates).await
    }

    /// Process notifications that users have changed devices.
    ///
    /// This is used to handle the list of device-list updates that is received
    /// from the `/sync` response. Any users *whose device lists we are
    /// tracking* are flagged as needing a key query. Users whose devices we
    /// are not tracking are ignored.
    pub async fn mark_tracked_users_as_changed(
        &self,
        users: impl Iterator<Item = &UserId>,
    ) -> Result<()> {
        let mut store_updates: Vec<(&UserId, bool)> = Vec::new();
        let mut key_query_lock = self.manager.users_for_key_query.lock().await;

        {
            let tracked_users = &self.cache.tracked_users.read().unwrap();
            for user_id in users {
                if tracked_users.contains(user_id) {
                    key_query_lock.insert_user(user_id);
                    store_updates.push((user_id, true));
                }
            }
        }

        self.cache.store.save_tracked_users(&store_updates).await
    }

    /// Flag that the given users devices are now up-to-date.
    ///
    /// This is called after processing the response to a /keys/query request.
    /// Any users whose device lists we are tracking are removed from the
    /// list of those pending a /keys/query.
    pub async fn mark_tracked_users_as_up_to_date(
        &self,
        users: impl Iterator<Item = &UserId>,
        sequence_number: SequenceNumber,
    ) -> Result<()> {
        let mut store_updates: Vec<(&UserId, bool)> = Vec::new();
        let mut key_query_lock = self.manager.users_for_key_query.lock().await;

        {
            let tracked_users = self.cache.tracked_users.read().unwrap();
            for user_id in users {
                if tracked_users.contains(user_id) {
                    let clean = key_query_lock.maybe_remove_user(user_id, sequence_number);
                    store_updates.push((user_id, !clean));
                }
            }
        }

        self.cache.store.save_tracked_users(&store_updates).await?;
        // wake up any tasks that may have been waiting for updates
        self.manager.users_for_key_query_notify.notify_waiters();

        Ok(())
    }

    /// Get the set of users that has the outdate/dirty flag set for their list
    /// of devices.
    ///
    /// This set should be included in a `/keys/query` request which will update
    /// the device list.
    ///
    /// # Returns
    ///
    /// A pair `(users, sequence_number)`, where `users` is the list of users to
    /// be queried, and `sequence_number` is the current sequence number,
    /// which should be returned in `mark_tracked_users_as_up_to_date`.
    pub async fn users_for_key_query(&self) -> (HashSet<OwnedUserId>, SequenceNumber) {
        self.manager.users_for_key_query.lock().await.users_for_key_query()
    }

    /// See the docs for [`crate::OlmMachine::tracked_users()`].
    pub fn tracked_users(&self) -> HashSet<OwnedUserId> {
        self.cache.tracked_users.read().unwrap().iter().cloned().collect()
    }

    /// Mark the given user as being tracked for device lists, and mark that it
    /// has an outdated device list.
    ///
    /// This means that the user will be considered for a `/keys/query` request
    /// next time [`Store::users_for_key_query()`] is called.
    pub async fn mark_user_as_changed(&self, user: &UserId) -> Result<()> {
        self.manager.users_for_key_query.lock().await.insert_user(user);
        self.cache.tracked_users.write().unwrap().insert(user.to_owned());

        self.cache.store.save_tracked_users(&[(user, true)]).await
    }
}

#[derive(Debug)]
pub(crate) struct StoreCache {
    store: Arc<CryptoStoreWrapper>,

    tracked_users: StdRwLock<BTreeSet<OwnedUserId>>,
    loaded_tracked_users: RwLock<bool>,
    account: Mutex<Option<Account>>,
}

impl StoreCache {
    /// Returns a reference to the `Account`.
    ///
    /// Either load the account from the cache, or the store if missing from
    /// the cache.
    ///
    /// Note there should always be an account stored at least in the store, so
    /// this doesn't return an `Option`.
    ///
    /// Note: this method should remain private, otherwise it's possible to ask
    /// for a `StoreTransaction`, then get the `StoreTransaction::cache()`
    /// and thus have two different live copies of the `Account` at once.
    async fn account(&self) -> Result<impl Deref<Target = Account> + '_> {
        let mut guard = self.account.lock().await;
        if guard.is_some() {
            Ok(MutexGuard::map(guard, |acc| acc.as_mut().unwrap()))
        } else {
            match self.store.load_account().await? {
                Some(account) => {
                    *guard = Some(account);
                    Ok(MutexGuard::map(guard, |acc| acc.as_mut().unwrap()))
                }
                None => Err(CryptoStoreError::AccountUnset),
            }
        }
    }
}

/// Read-only store cache guard.
///
/// This type should hold all the methods that are available when the cache is
/// borrowed in read-only mode, while all the write operations on those fields
/// should happen as part of a `StoreTransaction`.
pub(crate) struct StoreCacheGuard {
    cache: OwnedRwLockReadGuard<StoreCache>,
    // TODO: (bnjbvr, #2624) add cross-process lock guard here.
}

impl StoreCacheGuard {
    /// Returns a reference to the `Account`.
    ///
    /// Either load the account from the cache, or the store if missing from
    /// the cache.
    ///
    /// Note there should always be an account stored at least in the store, so
    /// this doesn't return an `Option`.
    pub async fn account(&self) -> Result<impl Deref<Target = Account> + '_> {
        self.cache.account().await
    }
}

impl Deref for StoreCacheGuard {
    type Target = StoreCache;

    fn deref(&self) -> &Self::Target {
        &self.cache
    }
}

/// A temporary transaction (that implies a write) to the underlying store.
#[allow(missing_debug_implementations)]
pub struct StoreTransaction {
    store: Store,
    changes: PendingChanges,
    // TODO hold onto the cross-process crypto store lock + cache.
    cache: OwnedRwLockWriteGuard<StoreCache>,
}

impl StoreTransaction {
    /// Starts a new `StoreTransaction`.
    async fn new(store: Store) -> Self {
        let cache = store.inner.cache.clone();

        Self { store, changes: PendingChanges::default(), cache: cache.clone().write_owned().await }
    }

    pub(crate) fn cache(&self) -> &StoreCache {
        &self.cache
    }

    /// Returns a reference to the current `Store`.
    pub fn store(&self) -> &Store {
        &self.store
    }

    /// Gets a `Account` for update.
    ///
    /// Note: since it's guaranteed that one can't have both a
    /// `StoreTransaction` and a `StoreCacheGuard` at runtime (since the
    /// underlying `StoreCache` is guarded by a `RwLock` mutex), this ensures
    /// that we can't have two copies of an `Account` alive at the same time.
    pub async fn account(&mut self) -> Result<&mut Account> {
        if self.changes.account.is_none() {
            // Make sure the cache loaded the account.
            let _ = self.cache.account().await?;
            self.changes.account = self.cache.account.lock().await.take();
        }
        Ok(self.changes.account.as_mut().unwrap())
    }

    /// Commits all dirty fields to the store, and maintains the cache so it
    /// reflects the current state of the database.
    pub async fn commit(self) -> Result<()> {
        if self.changes.is_empty() {
            return Ok(());
        }

        // Save changes in the database.
        let account = self.changes.account.as_ref().map(|acc| acc.deep_clone());

        self.store.save_pending_changes(self.changes).await?;

        // Make the cache coherent with the database.
        if let Some(account) = account {
            *self.cache.account.lock().await = Some(account);
        }

        Ok(())
    }
}

#[derive(Debug)]
struct StoreInner {
    identity: Arc<Mutex<PrivateCrossSigningIdentity>>,
    store: Arc<CryptoStoreWrapper>,

    /// In-memory cache for the current crypto store.
    ///
    /// ⚠ Must remain private.
    cache: Arc<RwLock<StoreCache>>,

    verification_machine: VerificationMachine,

    /// Static account data that never changes (and thus can be loaded once and
    /// for all when creating the store).
    static_account: StaticAccountData,
}

/// Aggregated changes to be saved in the database.
///
/// This is an update version of `Changes` that will replace it as #2624
/// progresses.
// If you ever add a field here, make sure to update `Changes::is_empty` too.
#[derive(Default, Debug)]
#[allow(missing_docs)]
pub struct PendingChanges {
    pub account: Option<Account>,
}

impl PendingChanges {
    /// Are there any changes stored or is this an empty `Changes` struct?
    pub fn is_empty(&self) -> bool {
        self.account.is_none()
    }
}

/// Aggregated changes to be saved in the database.
// If you ever add a field here, make sure to update `Changes::is_empty` too.
#[derive(Default, Debug)]
#[allow(missing_docs)]
pub struct Changes {
    pub private_identity: Option<PrivateCrossSigningIdentity>,
    pub backup_version: Option<String>,
    pub backup_decryption_key: Option<BackupDecryptionKey>,
    pub sessions: Vec<Session>,
    pub message_hashes: Vec<OlmMessageHash>,
    pub inbound_group_sessions: Vec<InboundGroupSession>,
    pub outbound_group_sessions: Vec<OutboundGroupSession>,
    pub key_requests: Vec<GossipRequest>,
    pub identities: IdentityChanges,
    pub devices: DeviceChanges,
    /// Stores when a `m.room_key.withheld` is received
    pub withheld_session_info: BTreeMap<OwnedRoomId, BTreeMap<String, RoomKeyWithheldEvent>>,
    pub room_settings: HashMap<OwnedRoomId, RoomSettings>,
    pub secrets: Vec<GossippedSecret>,
    pub next_batch_token: Option<String>,
}

/// A user for which we are tracking the list of devices.
#[derive(Clone, Debug, Serialize, Deserialize)]
pub struct TrackedUser {
    /// The user ID of the user.
    pub user_id: OwnedUserId,
    /// The outdate/dirty flag of the user, remembers if the list of devices for
    /// the user is considered to be out of date. If the list of devices is
    /// out of date, a `/keys/query` request should be sent out for this
    /// user.
    pub dirty: bool,
}

impl Changes {
    /// Are there any changes stored or is this an empty `Changes` struct?
    pub fn is_empty(&self) -> bool {
        self.private_identity.is_none()
            && self.backup_version.is_none()
            && self.backup_decryption_key.is_none()
            && self.sessions.is_empty()
            && self.message_hashes.is_empty()
            && self.inbound_group_sessions.is_empty()
            && self.outbound_group_sessions.is_empty()
            && self.key_requests.is_empty()
            && self.identities.is_empty()
            && self.devices.is_empty()
            && self.withheld_session_info.is_empty()
            && self.room_settings.is_empty()
            && self.secrets.is_empty()
            && self.next_batch_token.is_none()
    }
}

/// This struct is used to remember whether an identity has undergone a change
/// or remains the same as the one we already know about.
///
/// When the homeserver informs us of a potential change in a user's identity or
/// device during a `/sync` response, it triggers a `/keys/query` request from
/// our side. In response to this query, the server provides a comprehensive
/// snapshot of all the user's devices and identities.
///
/// Our responsibility is to discern whether a device or identity is new,
/// changed, or unchanged.
#[derive(Debug, Clone, Default)]
#[allow(missing_docs)]
pub struct IdentityChanges {
    pub new: Vec<ReadOnlyUserIdentities>,
    pub changed: Vec<ReadOnlyUserIdentities>,
    pub unchanged: Vec<ReadOnlyUserIdentities>,
}

impl IdentityChanges {
    fn is_empty(&self) -> bool {
        self.new.is_empty() && self.changed.is_empty()
    }

    /// Convert the vectors contained in the [`IdentityChanges`] into
    /// three maps from user id to user identity (new, updated, unchanged).
    fn into_maps(
        self,
    ) -> (
        BTreeMap<OwnedUserId, ReadOnlyUserIdentities>,
        BTreeMap<OwnedUserId, ReadOnlyUserIdentities>,
        BTreeMap<OwnedUserId, ReadOnlyUserIdentities>,
    ) {
        let new: BTreeMap<_, _> = self
            .new
            .into_iter()
            .map(|identity| (identity.user_id().to_owned(), identity))
            .collect();

        let changed: BTreeMap<_, _> = self
            .changed
            .into_iter()
            .map(|identity| (identity.user_id().to_owned(), identity))
            .collect();

        let unchanged: BTreeMap<_, _> = self
            .unchanged
            .into_iter()
            .map(|identity| (identity.user_id().to_owned(), identity))
            .collect();

        (new, changed, unchanged)
    }
}

#[derive(Debug, Clone, Default)]
#[allow(missing_docs)]
pub struct DeviceChanges {
    pub new: Vec<ReadOnlyDevice>,
    pub changed: Vec<ReadOnlyDevice>,
    pub deleted: Vec<ReadOnlyDevice>,
}

/// Convert the devices and vectors contained in the [`DeviceChanges`] into
/// a [`DeviceUpdates`] struct.
///
/// The [`DeviceChanges`] will contain vectors of [`ReadOnlyDevice`]s which
/// we want to convert to a [`Device`].
fn collect_device_updates(
    verification_machine: VerificationMachine,
    own_identity: Option<ReadOnlyOwnUserIdentity>,
    identities: IdentityChanges,
    devices: DeviceChanges,
) -> DeviceUpdates {
    let mut new: BTreeMap<_, BTreeMap<_, _>> = BTreeMap::new();
    let mut changed: BTreeMap<_, BTreeMap<_, _>> = BTreeMap::new();

    let (new_identities, changed_identities, unchanged_identities) = identities.into_maps();

    let map_device = |device: ReadOnlyDevice| {
        let device_owner_identity = new_identities
            .get(device.user_id())
            .or_else(|| changed_identities.get(device.user_id()))
            .or_else(|| unchanged_identities.get(device.user_id()))
            .cloned();

        Device {
            inner: device,
            verification_machine: verification_machine.to_owned(),
            own_identity: own_identity.to_owned(),
            device_owner_identity,
        }
    };

    for device in devices.new {
        let device = map_device(device);

        new.entry(device.user_id().to_owned())
            .or_default()
            .insert(device.device_id().to_owned(), device);
    }

    for device in devices.changed {
        let device = map_device(device);

        changed
            .entry(device.user_id().to_owned())
            .or_default()
            .insert(device.device_id().to_owned(), device.to_owned());
    }

    DeviceUpdates { new, changed }
}

/// Updates about [`Device`]s which got received over the `/keys/query`
/// endpoint.
#[derive(Clone, Debug, Default)]
pub struct DeviceUpdates {
    /// The list of newly discovered devices.
    ///
    /// A device being in this list does not necessarily mean that the device
    /// was just created, it just means that it's the first time we're
    /// seeing this device.
    pub new: BTreeMap<OwnedUserId, BTreeMap<OwnedDeviceId, Device>>,
    /// The list of changed devices.
    pub changed: BTreeMap<OwnedUserId, BTreeMap<OwnedDeviceId, Device>>,
}

/// Updates about [`UserIdentities`] which got received over the `/keys/query`
/// endpoint.
#[derive(Clone, Debug, Default)]
pub struct IdentityUpdates {
    /// The list of newly discovered user identities .
    ///
    /// A identity being in this list does not necessarily mean that the
    /// identity was just created, it just means that it's the first time
    /// we're seeing this identity.
    pub new: BTreeMap<OwnedUserId, UserIdentities>,
    /// The list of changed identities.
    pub changed: BTreeMap<OwnedUserId, UserIdentities>,
    /// The list of unchanged identities.
    pub unchanged: BTreeMap<OwnedUserId, UserIdentities>,
}

/// The private part of a backup key.
///
/// The private part of the key is not used on a regular basis. Rather, it is
/// used only when we need to *recover* the backup.
///
/// Typically, this private key is itself encrypted and stored in server-side
/// secret storage (SSSS), whence it can be retrieved when it is needed for a
/// recovery operation. Alternatively, the key can be "gossiped" between devices
/// via "secret sharing".
#[derive(Clone, Zeroize, ZeroizeOnDrop, Deserialize, Serialize)]
#[serde(transparent)]
pub struct BackupDecryptionKey {
    pub(crate) inner: Box<[u8; BackupDecryptionKey::KEY_SIZE]>,
}

impl BackupDecryptionKey {
    /// The number of bytes the decryption key will hold.
    pub const KEY_SIZE: usize = 32;

    /// Create a new random decryption key.
    pub fn new() -> Result<Self, rand::Error> {
        let mut rng = rand::thread_rng();

        let mut key = Box::new([0u8; Self::KEY_SIZE]);
        rand::Fill::try_fill(key.as_mut_slice(), &mut rng)?;

        Ok(Self { inner: key })
    }

    /// Export the [`BackupDecryptionKey`] as a base64 encoded string.
    pub fn to_base64(&self) -> String {
        base64_encode(self.inner.as_slice())
    }
}

#[cfg(not(tarpaulin_include))]
impl Debug for BackupDecryptionKey {
    fn fmt(&self, f: &mut std::fmt::Formatter<'_>) -> std::fmt::Result {
        f.debug_tuple("BackupDecryptionKey").field(&"...").finish()
    }
}

impl DeviceChanges {
    /// Merge the given `DeviceChanges` into this instance of `DeviceChanges`.
    pub fn extend(&mut self, other: DeviceChanges) {
        self.new.extend(other.new);
        self.changed.extend(other.changed);
        self.deleted.extend(other.deleted);
    }

    fn is_empty(&self) -> bool {
        self.new.is_empty() && self.changed.is_empty() && self.deleted.is_empty()
    }
}

/// Struct holding info about how many room keys the store has.
#[derive(Debug, Clone, Default)]
pub struct RoomKeyCounts {
    /// The total number of room keys the store has.
    pub total: usize,
    /// The number of backed up room keys the store has.
    pub backed_up: usize,
}

/// Stored versions of the backup keys.
#[derive(Default, Clone, Debug)]
pub struct BackupKeys {
    /// The key used to decrypt backed up room keys.
    pub decryption_key: Option<BackupDecryptionKey>,
    /// The version that we are using for backups.
    pub backup_version: Option<String>,
}

/// A struct containing private cross signing keys that can be backed up or
/// uploaded to the secret store.
#[derive(Default, Zeroize, ZeroizeOnDrop)]
pub struct CrossSigningKeyExport {
    /// The seed of the master key encoded as unpadded base64.
    pub master_key: Option<String>,
    /// The seed of the self signing key encoded as unpadded base64.
    pub self_signing_key: Option<String>,
    /// The seed of the user signing key encoded as unpadded base64.
    pub user_signing_key: Option<String>,
}

#[cfg(not(tarpaulin_include))]
impl Debug for CrossSigningKeyExport {
    fn fmt(&self, f: &mut std::fmt::Formatter<'_>) -> std::fmt::Result {
        f.debug_struct("CrossSigningKeyExport")
            .field("master_key", &self.master_key.is_some())
            .field("self_signing_key", &self.self_signing_key.is_some())
            .field("user_signing_key", &self.user_signing_key.is_some())
            .finish_non_exhaustive()
    }
}

/// Error describing what went wrong when importing private cross signing keys
/// or the key backup key.
#[derive(Debug, Error)]
pub enum SecretImportError {
    /// The key that we tried to import was invalid.
    #[error(transparent)]
    Key(#[from] vodozemac::KeyError),
    /// The public key of the imported private key doesn't match to the public
    /// key that was uploaded to the server.
    #[error(
        "The public key of the imported private key doesn't match to the \
            public key that was uploaded to the server"
    )]
    MismatchedPublicKeys,
    /// The new version of the identity couldn't be stored.
    #[error(transparent)]
    Store(#[from] CryptoStoreError),
}

/// Error describing what went wrong when exporting a [`SecretsBundle`].
///
/// The [`SecretsBundle`] can only be exported if we have all cross-signing
/// private keys in the store.
#[derive(Debug, Error)]
pub enum SecretsBundleExportError {
    /// The store itself had an error.
    #[error(transparent)]
    Store(#[from] CryptoStoreError),
    /// We're missing one or multiple cross-signing keys.
    #[error("The store is missing one or multiple cross-signing keys")]
    MissingCrossSigningKey(KeyUsage),
<<<<<<< HEAD
    /// We're missing all cross-signing keys..
=======
    /// We're missing all cross-signing keys.
>>>>>>> cbb92cac
    #[error("The store doesn't contain any cross-signing keys")]
    MissingCrossSigningKeys,
    /// We have a backup key stored, but we don't know the version of the
    /// backup.
    #[error("The store contains a backup key, but no backup version")]
    MissingBackupVersion,
}

/// Result type telling us if a `/keys/query` response was expected for a given
/// user.
#[derive(Clone, Copy, Debug, PartialEq, Eq)]
pub(crate) enum UserKeyQueryResult {
    WasPending,
    WasNotPending,

    /// A query was pending, but we gave up waiting
    TimeoutExpired,
}

/// Room encryption settings which are modified by state events or user options
#[derive(Clone, Debug, Deserialize, Serialize, PartialEq, Eq)]
pub struct RoomSettings {
    /// The encryption algorithm that should be used in the room.
    pub algorithm: EventEncryptionAlgorithm,

    /// Should untrusted devices receive the room key, or should they be
    /// excluded from the conversation.
    pub only_allow_trusted_devices: bool,

    /// The maximum time an encryption session should be used for, before it is
    /// rotated.
    pub session_rotation_period: Option<Duration>,

    /// The maximum number of messages an encryption session should be used for,
    /// before it is rotated.
    pub session_rotation_period_messages: Option<usize>,
}

impl Default for RoomSettings {
    fn default() -> Self {
        Self {
            algorithm: EventEncryptionAlgorithm::MegolmV1AesSha2,
            only_allow_trusted_devices: false,
            session_rotation_period: None,
            session_rotation_period_messages: None,
        }
    }
}

/// Information on a room key that has been received or imported.
#[derive(Clone, Debug, Deserialize, Serialize, PartialEq, Eq)]
pub struct RoomKeyInfo {
    /// The [messaging algorithm] that this key is used for. Will be one of the
    /// `m.megolm.*` algorithms.
    ///
    /// [messaging algorithm]: https://spec.matrix.org/v1.6/client-server-api/#messaging-algorithms
    pub algorithm: EventEncryptionAlgorithm,

    /// The room where the key is used.
    pub room_id: OwnedRoomId,

    /// The Curve25519 key of the device which initiated the session originally.
    pub sender_key: Curve25519PublicKey,

    /// The ID of the session that the key is for.
    pub session_id: String,
}

impl From<&InboundGroupSession> for RoomKeyInfo {
    fn from(group_session: &InboundGroupSession) -> Self {
        RoomKeyInfo {
            algorithm: group_session.algorithm().clone(),
            room_id: group_session.room_id().to_owned(),
            sender_key: group_session.sender_key(),
            session_id: group_session.session_id().to_owned(),
        }
    }
}

impl Store {
    /// Create a new Store.
    pub(crate) fn new(
        account: StaticAccountData,
        identity: Arc<Mutex<PrivateCrossSigningIdentity>>,
        store: Arc<CryptoStoreWrapper>,
        verification_machine: VerificationMachine,
    ) -> Self {
        Self {
            inner: Arc::new(StoreInner {
                static_account: account,
                identity,
                store: store.clone(),
                verification_machine,
                cache: Arc::new(RwLock::new(StoreCache {
                    store,
                    tracked_users: Default::default(),
                    loaded_tracked_users: Default::default(),
                    account: Default::default(),
                })),
            }),
        }
    }

    /// UserId associated with this store
    pub(crate) fn user_id(&self) -> &UserId {
        &self.inner.static_account.user_id
    }

    /// DeviceId associated with this store
    pub(crate) fn device_id(&self) -> &DeviceId {
        self.inner.verification_machine.own_device_id()
    }

    /// The static data for the account associated with this store.
    pub(crate) fn static_account(&self) -> &StaticAccountData {
        &self.inner.static_account
    }

    pub(crate) async fn cache(&self) -> Result<StoreCacheGuard> {
        // TODO: (bnjbvr, #2624) If configured with a cross-process lock:
        // - try to take the lock,
        // - if acquired, look if another process touched the underlying storage,
        // - if yes, reload everything; if no, return current cache
        Ok(StoreCacheGuard { cache: self.inner.cache.clone().read_owned().await })
    }

    pub(crate) async fn transaction(&self) -> StoreTransaction {
        StoreTransaction::new(self.clone()).await
    }

    // Note: bnjbvr lost against borrowck here. Ideally, the `F` parameter would
    // take a `&StoreTransaction`, but callers didn't quite like that.
    pub(crate) async fn with_transaction<
        T,
        Fut: futures_core::Future<Output = Result<(StoreTransaction, T), crate::OlmError>>,
        F: FnOnce(StoreTransaction) -> Fut,
    >(
        &self,
        func: F,
    ) -> Result<T, crate::OlmError> {
        let tr = self.transaction().await;
        let (tr, res) = func(tr).await?;
        tr.commit().await?;
        Ok(res)
    }

    #[cfg(test)]
    /// test helper to reset the cross signing identity
    pub(crate) async fn reset_cross_signing_identity(&self) {
        self.inner.identity.lock().await.reset();
    }

    /// PrivateCrossSigningIdentity associated with this store
    pub(crate) fn private_identity(&self) -> Arc<Mutex<PrivateCrossSigningIdentity>> {
        self.inner.identity.clone()
    }

    /// Save the given Sessions to the store
    pub(crate) async fn save_sessions(&self, sessions: &[Session]) -> Result<()> {
        let changes = Changes { sessions: sessions.to_vec(), ..Default::default() };

        self.save_changes(changes).await
    }

    pub(crate) async fn save_changes(&self, changes: Changes) -> Result<()> {
        self.inner.store.save_changes(changes).await
    }

    /// Compare the given `InboundGroupSession` with an existing session we have
    /// in the store.
    ///
    /// This method returns `SessionOrdering::Better` if the given session is
    /// better than the one we already have or if we don't have such a
    /// session in the store.
    pub(crate) async fn compare_group_session(
        &self,
        session: &InboundGroupSession,
    ) -> Result<SessionOrdering> {
        let old_session = self
            .inner
            .store
            .get_inbound_group_session(session.room_id(), session.session_id())
            .await?;

        Ok(if let Some(old_session) = old_session {
            session.compare(&old_session).await
        } else {
            SessionOrdering::Better
        })
    }

    #[cfg(test)]
    /// Testing helper to allow to save only a set of devices
    pub(crate) async fn save_devices(&self, devices: &[ReadOnlyDevice]) -> Result<()> {
        let changes = Changes {
            devices: DeviceChanges { changed: devices.to_vec(), ..Default::default() },
            ..Default::default()
        };

        self.save_changes(changes).await
    }

    /// Convenience helper to persist an array of [`InboundGroupSession`]s.
    pub(crate) async fn save_inbound_group_sessions(
        &self,
        sessions: &[InboundGroupSession],
    ) -> Result<()> {
        let changes = Changes { inbound_group_sessions: sessions.to_vec(), ..Default::default() };

        self.save_changes(changes).await
    }

    /// Get the display name of our own device.
    pub(crate) async fn device_display_name(&self) -> Result<Option<String>, CryptoStoreError> {
        Ok(self
            .inner
            .store
            .get_device(self.user_id(), self.device_id())
            .await?
            .and_then(|d| d.display_name().map(|d| d.to_owned())))
    }

    /// Get the read-only device associated with `device_id` for `user_id`
    pub(crate) async fn get_readonly_device(
        &self,
        user_id: &UserId,
        device_id: &DeviceId,
    ) -> Result<Option<ReadOnlyDevice>> {
        self.inner.store.get_device(user_id, device_id).await
    }

    /// Get the read-only version of all the devices that the given user has.
    ///
    /// *Note*: This doesn't return our own device.
    pub(crate) async fn get_readonly_devices_filtered(
        &self,
        user_id: &UserId,
    ) -> Result<HashMap<OwnedDeviceId, ReadOnlyDevice>> {
        self.inner.store.get_user_devices(user_id).await.map(|mut d| {
            if user_id == self.user_id() {
                d.remove(self.device_id());
            }
            d
        })
    }

    /// Get the read-only version of all the devices that the given user has.
    ///
    /// *Note*: This does also return our own device.
    pub(crate) async fn get_readonly_devices_unfiltered(
        &self,
        user_id: &UserId,
    ) -> Result<HashMap<OwnedDeviceId, ReadOnlyDevice>> {
        self.inner.store.get_user_devices(user_id).await
    }

    /// Get a device for the given user with the given curve25519 key.
    ///
    /// *Note*: This doesn't return our own device.
    pub(crate) async fn get_device_from_curve_key(
        &self,
        user_id: &UserId,
        curve_key: Curve25519PublicKey,
    ) -> Result<Option<Device>> {
        self.get_user_devices(user_id)
            .await
            .map(|d| d.devices().find(|d| d.curve25519_key() == Some(curve_key)))
    }

    /// Get all devices associated with the given `user_id`
    ///
    /// *Note*: This does also return our own device.
    pub(crate) async fn get_user_devices(&self, user_id: &UserId) -> Result<UserDevices> {
        let devices = self.get_readonly_devices_unfiltered(user_id).await?;

        let own_identity = self
            .inner
            .store
            .get_user_identity(self.user_id())
            .await?
            .and_then(|i| i.own().cloned());
        let device_owner_identity = self.inner.store.get_user_identity(user_id).await?;

        Ok(UserDevices {
            inner: devices,
            verification_machine: self.inner.verification_machine.clone(),
            own_identity,
            device_owner_identity,
        })
    }

    /// Get a Device copy associated with `device_id` for `user_id`
    pub(crate) async fn get_device(
        &self,
        user_id: &UserId,
        device_id: &DeviceId,
    ) -> Result<Option<Device>> {
        let own_identity = self
            .inner
            .store
            .get_user_identity(self.user_id())
            .await?
            .and_then(|i| i.own().cloned());
        let device_owner_identity = self.inner.store.get_user_identity(user_id).await?;

        Ok(self.inner.store.get_device(user_id, device_id).await?.map(|d| Device {
            inner: d,
            verification_machine: self.inner.verification_machine.clone(),
            own_identity,
            device_owner_identity,
        }))
    }

    ///  Get the Identity of `user_id`
    pub(crate) async fn get_identity(&self, user_id: &UserId) -> Result<Option<UserIdentities>> {
        let own_identity = self
            .inner
            .store
            .get_user_identity(self.user_id())
            .await?
            .and_then(as_variant!(ReadOnlyUserIdentities::Own));

        Ok(self.inner.store.get_user_identity(user_id).await?.map(|i| {
            UserIdentities::new(
                self.clone(),
                i,
                self.inner.verification_machine.to_owned(),
                own_identity,
            )
        }))
    }

    /// Try to export the secret with the given secret name.
    ///
    /// The exported secret will be encoded as unpadded base64. Returns `Null`
    /// if the secret can't be found.
    ///
    /// # Arguments
    ///
    /// * `secret_name` - The name of the secret that should be exported.
    pub async fn export_secret(
        &self,
        secret_name: &SecretName,
    ) -> Result<Option<String>, CryptoStoreError> {
        Ok(match secret_name {
            SecretName::CrossSigningMasterKey
            | SecretName::CrossSigningUserSigningKey
            | SecretName::CrossSigningSelfSigningKey => {
                self.inner.identity.lock().await.export_secret(secret_name).await
            }
            SecretName::RecoveryKey => {
                if let Some(key) = self.load_backup_keys().await?.decryption_key {
                    let exported = key.to_base64();
                    Some(exported)
                } else {
                    None
                }
            }
            name => {
                warn!(secret = ?name, "Unknown secret was requested");
                None
            }
        })
    }

    /// Export all the private cross signing keys we have.
    ///
    /// The export will contain the seed for the ed25519 keys as a unpadded
    /// base64 encoded string.
    ///
    /// This method returns `None` if we don't have any private cross signing
    /// keys.
    pub async fn export_cross_signing_keys(
        &self,
    ) -> Result<Option<CrossSigningKeyExport>, CryptoStoreError> {
        let master_key = self.export_secret(&SecretName::CrossSigningMasterKey).await?;
        let self_signing_key = self.export_secret(&SecretName::CrossSigningSelfSigningKey).await?;
        let user_signing_key = self.export_secret(&SecretName::CrossSigningUserSigningKey).await?;

        Ok(if master_key.is_none() && self_signing_key.is_none() && user_signing_key.is_none() {
            None
        } else {
            Some(CrossSigningKeyExport { master_key, self_signing_key, user_signing_key })
        })
    }

    /// Import our private cross signing keys.
    ///
    /// The export needs to contain the seed for the Ed25519 keys as an unpadded
    /// base64 encoded string.
    pub async fn import_cross_signing_keys(
        &self,
        export: CrossSigningKeyExport,
    ) -> Result<CrossSigningStatus, SecretImportError> {
        if let Some(public_identity) =
            self.get_identity(self.user_id()).await?.and_then(|i| i.own())
        {
            let identity = self.inner.identity.lock().await;

            identity
                .import_secrets(
                    public_identity.to_owned(),
                    export.master_key.as_deref(),
                    export.self_signing_key.as_deref(),
                    export.user_signing_key.as_deref(),
                )
                .await?;

            let status = identity.status().await;

            let diff = identity.get_public_identity_diff(&public_identity.inner).await;

            let mut changes =
                Changes { private_identity: Some(identity.clone()), ..Default::default() };

            if diff.none_differ() {
                public_identity.mark_as_verified();
                changes.identities.changed.push(ReadOnlyUserIdentities::Own(public_identity.inner));
            }

            info!(?status, "Successfully imported the private cross-signing keys");

            self.save_changes(changes).await?;
        } else {
            warn!("No public identity found while importing cross-signing keys, a /keys/query needs to be done");
        }

        Ok(self.inner.identity.lock().await.status().await)
    }

<<<<<<< HEAD
=======
    /// Export all the secrets we have in the store into a [`SecretsBundle`].
    ///
    /// This method will export all the private cross-signing keys and, if
    /// available, the private part of a backup key and its accompanying
    /// version.
    ///
    /// The method will fail if we don't have all three private cross-signing
    /// keys available.
    ///
    /// **Warning**: Only export this and share it with a trusted recipient,
    /// i.e. if an existing device is sharing this with a new device.
>>>>>>> cbb92cac
    pub async fn export_secrets_bundle(&self) -> Result<SecretsBundle, SecretsBundleExportError> {
        let Some(cross_signing) = self.export_cross_signing_keys().await? else {
            return Err(SecretsBundleExportError::MissingCrossSigningKeys);
        };

        let Some(master_key) = cross_signing.master_key.clone() else {
            return Err(SecretsBundleExportError::MissingCrossSigningKey(KeyUsage::Master));
        };

        let Some(user_signing_key) = cross_signing.user_signing_key.clone() else {
            return Err(SecretsBundleExportError::MissingCrossSigningKey(KeyUsage::UserSigning));
        };

        let Some(self_signing_key) = cross_signing.self_signing_key.clone() else {
            return Err(SecretsBundleExportError::MissingCrossSigningKey(KeyUsage::SelfSigning));
        };

        let backup_keys = self.load_backup_keys().await?;

        let backup = if let Some(key) = backup_keys.decryption_key {
            if let Some(backup_version) = backup_keys.backup_version {
                Some(BackupSecrets::MegolmBackupV1Curve25519AesSha2(
                    MegolmBackupV1Curve25519AesSha2Secrets { key, backup_version },
                ))
            } else {
                return Err(SecretsBundleExportError::MissingBackupVersion);
            }
        } else {
            None
        };

        Ok(SecretsBundle {
            cross_signing: CrossSigningSecrets { master_key, user_signing_key, self_signing_key },
            backup,
        })
    }

<<<<<<< HEAD
=======
    /// Import and persists secrets from a [`SecretsBundle`].
    ///
    /// This method will import all the private cross-signing keys and, if
    /// available, the private part of a backup key and its accompanying
    /// version into the store.
    ///
    /// **Warning**: Only import this from a trusted source, i.e. if an existing
    /// device is sharing this with a new device. The imported cross-signing
    /// keys will create a [`OwnUserIdentity`] and mark it as verified.
    ///
    /// The backup key will be persisted in the store and can be enabled using
    /// the [`BackupMachine`].
>>>>>>> cbb92cac
    pub async fn import_secrets_bundle(
        &self,
        bundle: &SecretsBundle,
    ) -> Result<(), SecretImportError> {
        let mut changes = Changes::default();

        if let Some(backup_bundle) = &bundle.backup {
            match backup_bundle {
                BackupSecrets::MegolmBackupV1Curve25519AesSha2(bundle) => {
                    changes.backup_decryption_key = Some(bundle.key.clone());
                    changes.backup_version = Some(bundle.backup_version.clone());
                }
            }
        }

        let identity = self.inner.identity.lock().await;

        identity
            .import_secrets_unchecked(
                Some(&bundle.cross_signing.master_key),
                Some(&bundle.cross_signing.self_signing_key),
                Some(&bundle.cross_signing.user_signing_key),
            )
            .await?;

<<<<<<< HEAD
        let public_identity = identity.to_public_identity().await.expect("TODO");
        public_identity.mark_as_verified();
=======
        let public_identity = identity.to_public_identity().await.expect(
            "We should be able to create a new public identity since we just imported \
             all the private cross-signing keys",
        );
>>>>>>> cbb92cac

        changes.private_identity = Some(identity.clone());
        changes.identities.new.push(ReadOnlyUserIdentities::Own(public_identity));

        Ok(self.save_changes(changes).await?)
    }

    /// Import the given `secret` named `secret_name` into the keystore.
    pub async fn import_secret(&self, secret: &GossippedSecret) -> Result<(), SecretImportError> {
        match &secret.secret_name {
            SecretName::CrossSigningMasterKey
            | SecretName::CrossSigningUserSigningKey
            | SecretName::CrossSigningSelfSigningKey => {
                if let Some(public_identity) =
                    self.get_identity(self.user_id()).await?.and_then(|i| i.own())
                {
                    let identity = self.inner.identity.lock().await;

                    identity
                        .import_secret(
                            public_identity,
                            &secret.secret_name,
                            &secret.event.content.secret,
                        )
                        .await?;
                    info!(
                        secret_name = ?secret.secret_name,
                        "Successfully imported a private cross signing key"
                    );

                    let changes =
                        Changes { private_identity: Some(identity.clone()), ..Default::default() };

                    self.save_changes(changes).await?;
                }
            }
            SecretName::RecoveryKey => {
                // We don't import the decryption key here since we'll want to
                // check if the public key matches to the latest version on the
                // server. We instead put the secret into a secret inbox where
                // it will stay until it either gets overwritten
                // or the user accepts the secret.
            }
            name => {
                warn!(secret = ?name, "Tried to import an unknown secret");
            }
        }

        Ok(())
    }

    /// Check whether there is a global flag to only encrypt messages for
    /// trusted devices or for everyone.
    pub async fn get_only_allow_trusted_devices(&self) -> Result<bool> {
        let value = self.get_value("only_allow_trusted_devices").await?.unwrap_or_default();
        Ok(value)
    }

    /// Set global flag whether to encrypt messages for untrusted devices, or
    /// whether they should be excluded from the conversation.
    pub async fn set_only_allow_trusted_devices(
        &self,
        block_untrusted_devices: bool,
    ) -> Result<()> {
        self.set_value("only_allow_trusted_devices", &block_untrusted_devices).await
    }

    /// Get custom stored value associated with a key
    pub async fn get_value<T: DeserializeOwned>(&self, key: &str) -> Result<Option<T>> {
        let Some(value) = self.get_custom_value(key).await? else {
            return Ok(None);
        };
        let deserialized = self.deserialize_value(&value)?;
        Ok(Some(deserialized))
    }

    /// Store custom value associated with a key
    pub async fn set_value(&self, key: &str, value: &impl Serialize) -> Result<()> {
        let serialized = self.serialize_value(value)?;
        self.set_custom_value(key, serialized).await?;
        Ok(())
    }

    fn serialize_value(&self, value: &impl Serialize) -> Result<Vec<u8>> {
        let serialized =
            rmp_serde::to_vec_named(value).map_err(|x| CryptoStoreError::Backend(x.into()))?;
        Ok(serialized)
    }

    fn deserialize_value<T: DeserializeOwned>(&self, value: &[u8]) -> Result<T> {
        let deserialized =
            rmp_serde::from_slice(value).map_err(|e| CryptoStoreError::Backend(e.into()))?;
        Ok(deserialized)
    }

    /// Receive notifications of room keys being received as a [`Stream`].
    ///
    /// Each time a room key is updated in any way, an update will be sent to
    /// the stream. Updates that happen at the same time are batched into a
    /// [`Vec`].
    ///
    /// If the reader of the stream lags too far behind, a warning will be
    /// logged and items will be dropped.
    ///
    /// The stream will terminate once all references to the underlying
    /// `CryptoStoreWrapper` are dropped.
    pub fn room_keys_received_stream(&self) -> impl Stream<Item = Vec<RoomKeyInfo>> {
        self.inner.store.room_keys_received_stream()
    }

    /// Returns a stream of user identity updates, allowing users to listen for
    /// notifications about new or changed user identities.
    ///
    /// The stream produced by this method emits updates whenever a new user
    /// identity is discovered or when an existing identities information is
    /// changed. Users can subscribe to this stream and receive updates in
    /// real-time.
    ///
    /// Caution: the returned stream will never terminate, and it holds a
    /// reference to the [`CryptoStore`]. Listeners should be careful to avoid
    /// resource leaks.
    ///
    /// # Examples
    ///
    /// ```no_run
    /// # use matrix_sdk_crypto::OlmMachine;
    /// # use ruma::{device_id, user_id};
    /// # use futures_util::{pin_mut, StreamExt};
    /// # let machine: OlmMachine = unimplemented!();
    /// # futures_executor::block_on(async {
    /// let identities_stream = machine.store().user_identities_stream();
    /// pin_mut!(identities_stream);
    ///
    /// for identity_updates in identities_stream.next().await {
    ///     for (_, identity) in identity_updates.new {
    ///         println!("A new identity has been added {}", identity.user_id());
    ///     }
    /// }
    /// # });
    /// ```
    pub fn user_identities_stream(&self) -> impl Stream<Item = IdentityUpdates> {
        let verification_machine = self.inner.verification_machine.to_owned();

        let this = self.clone();
        self.inner.store.identities_stream().map(move |(own_identity, identities, _)| {
            let (new_identities, changed_identities, unchanged_identities) = identities.into_maps();

            let map_identity = |(user_id, identity)| {
                (
                    user_id,
                    UserIdentities::new(
                        this.clone(),
                        identity,
                        verification_machine.to_owned(),
                        own_identity.to_owned(),
                    ),
                )
            };

            let new = new_identities.into_iter().map(map_identity).collect();
            let changed = changed_identities.into_iter().map(map_identity).collect();
            let unchanged = unchanged_identities.into_iter().map(map_identity).collect();

            IdentityUpdates { new, changed, unchanged }
        })
    }

    /// Returns a stream of device updates, allowing users to listen for
    /// notifications about new or changed devices.
    ///
    /// The stream produced by this method emits updates whenever a new device
    /// is discovered or when an existing device's information is changed. Users
    /// can subscribe to this stream and receive updates in real-time.
    ///
    /// Caution: the returned stream will never terminate, and it holds a
    /// reference to the [`CryptoStore`]. Listeners should be careful to avoid
    /// resource leaks.
    ///
    /// # Examples
    ///
    /// ```no_run
    /// # use matrix_sdk_crypto::OlmMachine;
    /// # use ruma::{device_id, user_id};
    /// # use futures_util::{pin_mut, StreamExt};
    /// # let machine: OlmMachine = unimplemented!();
    /// # futures_executor::block_on(async {
    /// let devices_stream = machine.store().devices_stream();
    /// pin_mut!(devices_stream);
    ///
    /// for device_updates in devices_stream.next().await {
    ///     if let Some(user_devices) = device_updates.new.get(machine.user_id()) {
    ///         for device in user_devices.values() {
    ///             println!("A new device has been added {}", device.device_id());
    ///         }
    ///     }
    /// }
    /// # });
    /// ```
    pub fn devices_stream(&self) -> impl Stream<Item = DeviceUpdates> {
        let verification_machine = self.inner.verification_machine.to_owned();

        self.inner.store.identities_stream().map(move |(own_identity, identities, devices)| {
            collect_device_updates(
                verification_machine.to_owned(),
                own_identity,
                identities,
                devices,
            )
        })
    }

    /// Returns a [`Stream`] of user identity and device updates
    ///
    /// The stream returned by this method returns the same data as
    /// [`Store::user_identities_stream`] and [`Store::devices_stream`] but does
    /// not include references to the `VerificationMachine`. It is therefore a
    /// lower-level view on that data.
    ///
    /// The stream will terminate once all references to the underlying
    /// `CryptoStoreWrapper` are dropped.
    pub fn identities_stream_raw(&self) -> impl Stream<Item = (IdentityChanges, DeviceChanges)> {
        self.inner.store.identities_stream().map(|(_, identities, devices)| (identities, devices))
    }

    /// Creates a `CrossProcessStoreLock` for this store, that will contain the
    /// given key and value when hold.
    pub fn create_store_lock(
        &self,
        lock_key: String,
        lock_value: String,
    ) -> CrossProcessStoreLock<LockableCryptoStore> {
        self.inner.store.create_store_lock(lock_key, lock_value)
    }

    /// Receive notifications of gossipped secrets being received and stored in
    /// the secret inbox as a [`Stream`].
    ///
    /// The gossipped secrets are received using the `m.secret.send` event type
    /// and are guaranteed to have been received over a 1-to-1 Olm
    /// [`Session`] from a verified [`Device`].
    ///
    /// The [`GossippedSecret`] can also be later found in the secret inbox and
    /// retrieved using the [`CryptoStore::get_secrets_from_inbox()`] method.
    ///
    /// After a suitable secret of a certain type has been found it can be
    /// removed from the store
    /// using the [`CryptoStore::delete_secrets_from_inbox()`] method.
    ///
    /// The only secret this will currently broadcast is the
    /// `m.megolm_backup.v1`.
    ///
    /// If the reader of the stream lags too far behind, a warning will be
    /// logged and items will be dropped.
    ///
    /// # Examples
    ///
    /// ```no_run
    /// # use matrix_sdk_crypto::OlmMachine;
    /// # use ruma::{device_id, user_id};
    /// # use futures_util::{pin_mut, StreamExt};
    /// # let alice = user_id!("@alice:example.org").to_owned();
    /// # futures_executor::block_on(async {
    /// # let machine = OlmMachine::new(&alice, device_id!("DEVICEID")).await;
    ///
    /// let secret_stream = machine.store().secrets_stream();
    /// pin_mut!(secret_stream);
    ///
    /// for secret in secret_stream.next().await {
    ///     // Accept the secret if it's valid, then delete all the secrets of this type.
    ///     machine.store().delete_secrets_from_inbox(&secret.secret_name);
    /// }
    /// # });
    /// ```
    pub fn secrets_stream(&self) -> impl Stream<Item = GossippedSecret> {
        self.inner.store.secrets_stream()
    }

    pub(crate) async fn import_room_keys(
        &self,
        exported_keys: Vec<ExportedRoomKey>,
        from_backup: bool,
        progress_listener: impl Fn(usize, usize),
    ) -> Result<RoomKeyImportResult> {
        let mut sessions = Vec::new();

        async fn new_session_better(
            session: &InboundGroupSession,
            old_session: Option<InboundGroupSession>,
        ) -> bool {
            if let Some(old_session) = &old_session {
                session.compare(old_session).await == SessionOrdering::Better
            } else {
                true
            }
        }

        let total_count = exported_keys.len();
        let mut keys = BTreeMap::new();

        for (i, key) in exported_keys.into_iter().enumerate() {
            match InboundGroupSession::from_export(&key) {
                Ok(session) => {
                    let old_session = self
                        .inner
                        .store
                        .get_inbound_group_session(session.room_id(), session.session_id())
                        .await?;

                    // Only import the session if we didn't have this session or
                    // if it's a better version of the same session.
                    if new_session_better(&session, old_session).await {
                        if from_backup {
                            session.mark_as_backed_up();
                        }

                        keys.entry(session.room_id().to_owned())
                            .or_insert_with(BTreeMap::new)
                            .entry(session.sender_key().to_base64())
                            .or_insert_with(BTreeSet::new)
                            .insert(session.session_id().to_owned());

                        sessions.push(session);
                    }
                }
                Err(e) => {
                    warn!(
                        sender_key= key.sender_key.to_base64(),
                        room_id = ?key.room_id,
                        session_id = key.session_id,
                        error = ?e,
                        "Couldn't import a room key from a file export."
                    );
                }
            }

            progress_listener(i, total_count);
        }

        let imported_count = sessions.len();

        let changes = Changes { inbound_group_sessions: sessions, ..Default::default() };

        self.save_changes(changes).await?;

        info!(total_count, imported_count, room_keys = ?keys, "Successfully imported room keys");

        Ok(RoomKeyImportResult::new(imported_count, total_count, keys))
    }

    /// Import the given room keys into our store.
    ///
    /// # Arguments
    ///
    /// * `exported_keys` - A list of previously exported keys that should be
    /// imported into our store. If we already have a better version of a key
    /// the key will *not* be imported.
    ///
    /// Returns a tuple of numbers that represent the number of sessions that
    /// were imported and the total number of sessions that were found in the
    /// key export.
    ///
    /// # Examples
    ///
    /// ```no_run
    /// # use std::io::Cursor;
    /// # use matrix_sdk_crypto::{OlmMachine, decrypt_room_key_export};
    /// # use ruma::{device_id, user_id};
    /// # let alice = user_id!("@alice:example.org");
    /// # async {
    /// # let machine = OlmMachine::new(&alice, device_id!("DEVICEID")).await;
    /// # let export = Cursor::new("".to_owned());
    /// let exported_keys = decrypt_room_key_export(export, "1234").unwrap();
    /// machine.import_room_keys(exported_keys, false, |_, _| {}).await.unwrap();
    /// # };
    /// ```
    pub async fn import_exported_room_keys(
        &self,
        exported_keys: Vec<ExportedRoomKey>,
        progress_listener: impl Fn(usize, usize),
    ) -> Result<RoomKeyImportResult> {
        self.import_room_keys(exported_keys, false, progress_listener).await
    }

    pub(crate) fn crypto_store(&self) -> Arc<CryptoStoreWrapper> {
        self.inner.store.clone()
    }

    /// Export the keys that match the given predicate.
    ///
    /// # Arguments
    ///
    /// * `predicate` - A closure that will be called for every known
    /// `InboundGroupSession`, which represents a room key. If the closure
    /// returns `true` the `InboundGroupSession` will be included in the export,
    /// if the closure returns `false` it will not be included.
    ///
    /// # Examples
    ///
    /// ```no_run
    /// # use matrix_sdk_crypto::{OlmMachine, encrypt_room_key_export};
    /// # use ruma::{device_id, user_id, room_id};
    /// # let alice = user_id!("@alice:example.org");
    /// # async {
    /// # let machine = OlmMachine::new(&alice, device_id!("DEVICEID")).await;
    /// let room_id = room_id!("!test:localhost");
    /// let exported_keys = machine.store().export_room_keys(|s| s.room_id() == room_id).await.unwrap();
    /// let encrypted_export = encrypt_room_key_export(&exported_keys, "1234", 1);
    /// # };
    /// ```
    pub async fn export_room_keys(
        &self,
        predicate: impl FnMut(&InboundGroupSession) -> bool,
    ) -> Result<Vec<ExportedRoomKey>> {
        let mut exported = Vec::new();

        let mut sessions = self.get_inbound_group_sessions().await?;
        sessions.retain(predicate);

        for session in sessions {
            let export = session.export().await;
            exported.push(export);
        }

        Ok(exported)
    }

    /// Export room keys matching a predicate, providing them as an async
    /// `Stream`.
    ///
    /// # Arguments
    ///
    /// * `predicate` - A closure that will be called for every known
    /// `InboundGroupSession`, which represents a room key. If the closure
    /// returns `true` the `InboundGroupSession` will be included in the export,
    /// if the closure returns `false` it will not be included.
    ///
    /// # Examples
    ///
    /// ```no_run
    /// use std::pin::pin;
    ///
    /// use matrix_sdk_crypto::{olm::ExportedRoomKey, OlmMachine};
    /// use ruma::{device_id, room_id, user_id};
    /// use tokio_stream::StreamExt;
    /// # async {
    /// let alice = user_id!("@alice:example.org");
    /// let machine = OlmMachine::new(&alice, device_id!("DEVICEID")).await;
    /// let room_id = room_id!("!test:localhost");
    /// let mut keys = pin!(machine
    ///     .store()
    ///     .export_room_keys_stream(|s| s.room_id() == room_id)
    ///     .await
    ///     .unwrap());
    /// while let Some(key) = keys.next().await {
    ///     println!("{}", key.room_id);
    /// }
    /// # };
    /// ```
    pub async fn export_room_keys_stream(
        &self,
        predicate: impl FnMut(&InboundGroupSession) -> bool,
    ) -> Result<impl Stream<Item = ExportedRoomKey>> {
        // TODO: if/when there is a get_inbound_group_sessions_stream, use that here.
        let sessions = self.get_inbound_group_sessions().await?;
        Ok(futures_util::stream::iter(sessions.into_iter().filter(predicate))
            .then(|session| async move { session.export().await }))
    }
}

impl Deref for Store {
    type Target = DynCryptoStore;

    fn deref(&self) -> &Self::Target {
        self.inner.store.deref().deref()
    }
}

/// A crypto store that implements primitives for cross-process locking.
#[derive(Clone, Debug)]
pub struct LockableCryptoStore(Arc<dyn CryptoStore<Error = CryptoStoreError>>);

#[cfg_attr(target_arch = "wasm32", async_trait::async_trait(?Send))]
#[cfg_attr(not(target_arch = "wasm32"), async_trait::async_trait)]
impl matrix_sdk_common::store_locks::BackingStore for LockableCryptoStore {
    type Error = CryptoStoreError;

    async fn try_lock(
        &self,
        lease_duration_ms: u32,
        key: &str,
        holder: &str,
    ) -> std::result::Result<bool, Self::Error> {
        self.0.try_take_leased_lock(lease_duration_ms, key, holder).await
    }
}

#[cfg(test)]
mod tests {
    use std::pin::pin;

    use futures_util::StreamExt;
    use matrix_sdk_test::async_test;
    use ruma::{
        api::{client::keys::get_keys::v3::Response, IncomingResponse},
        room_id, user_id, TransactionId,
    };
    use serde_json::json;

    use crate::{
        machine::{testing::response_from_file, tests::get_machine_pair},
        types::EventEncryptionAlgorithm,
        CrossSigningBootstrapRequests,
    };

    #[async_test]
    async fn export_room_keys_provides_selected_keys() {
        // Given an OlmMachine with room keys in it
        let (alice, _, _) = get_machine_pair(user_id!("@a:s.co"), user_id!("@b:s.co"), false).await;
        let room1_id = room_id!("!room1:localhost");
        let room2_id = room_id!("!room2:localhost");
        let room3_id = room_id!("!room3:localhost");
        alice.create_outbound_group_session_with_defaults_test_helper(room1_id).await.unwrap();
        alice.create_outbound_group_session_with_defaults_test_helper(room2_id).await.unwrap();
        alice.create_outbound_group_session_with_defaults_test_helper(room3_id).await.unwrap();

        // When I export some of the keys
        let keys = alice
            .store()
            .export_room_keys(|s| s.room_id() == room2_id || s.room_id() == room3_id)
            .await
            .unwrap();

        // Then the requested keys were provided
        assert_eq!(keys.len(), 2);
        assert_eq!(keys[0].algorithm, EventEncryptionAlgorithm::MegolmV1AesSha2);
        assert_eq!(keys[1].algorithm, EventEncryptionAlgorithm::MegolmV1AesSha2);
        assert_eq!(keys[0].room_id, "!room2:localhost");
        assert_eq!(keys[1].room_id, "!room3:localhost");
        assert_eq!(keys[0].session_key.to_base64().len(), 220);
        assert_eq!(keys[1].session_key.to_base64().len(), 220);
    }

    #[async_test]
    async fn export_room_keys_stream_can_provide_all_keys() {
        // Given an OlmMachine with room keys in it
        let (alice, _, _) = get_machine_pair(user_id!("@a:s.co"), user_id!("@b:s.co"), false).await;
        let room1_id = room_id!("!room1:localhost");
        let room2_id = room_id!("!room2:localhost");
        alice.create_outbound_group_session_with_defaults_test_helper(room1_id).await.unwrap();
        alice.create_outbound_group_session_with_defaults_test_helper(room2_id).await.unwrap();

        // When I export the keys as a stream
        let mut keys = pin!(alice.store().export_room_keys_stream(|_| true).await.unwrap());

        // And collect them
        let mut collected = vec![];
        while let Some(key) = keys.next().await {
            collected.push(key);
        }

        // Then all the keys were provided
        assert_eq!(collected.len(), 2);
        assert_eq!(collected[0].algorithm, EventEncryptionAlgorithm::MegolmV1AesSha2);
        assert_eq!(collected[1].algorithm, EventEncryptionAlgorithm::MegolmV1AesSha2);
        assert_eq!(collected[0].room_id, "!room1:localhost");
        assert_eq!(collected[1].room_id, "!room2:localhost");
        assert_eq!(collected[0].session_key.to_base64().len(), 220);
        assert_eq!(collected[1].session_key.to_base64().len(), 220);
    }

    #[async_test]
    async fn export_room_keys_stream_can_provide_a_subset_of_keys() {
        // Given an OlmMachine with room keys in it
        let (alice, _, _) = get_machine_pair(user_id!("@a:s.co"), user_id!("@b:s.co"), false).await;
        let room1_id = room_id!("!room1:localhost");
        let room2_id = room_id!("!room2:localhost");
        alice.create_outbound_group_session_with_defaults_test_helper(room1_id).await.unwrap();
        alice.create_outbound_group_session_with_defaults_test_helper(room2_id).await.unwrap();

        // When I export the keys as a stream
        let mut keys =
            pin!(alice.store().export_room_keys_stream(|s| s.room_id() == room1_id).await.unwrap());

        // And collect them
        let mut collected = vec![];
        while let Some(key) = keys.next().await {
            collected.push(key);
        }

        // Then all the keys matching our predicate were provided, and no others
        assert_eq!(collected.len(), 1);
        assert_eq!(collected[0].algorithm, EventEncryptionAlgorithm::MegolmV1AesSha2);
        assert_eq!(collected[0].room_id, "!room1:localhost");
        assert_eq!(collected[0].session_key.to_base64().len(), 220);
    }

    #[async_test]
    async fn export_secrets_bundle() {
        let user_id = user_id!("@alice:example.com");
        let (first, second, _) = get_machine_pair(user_id, user_id, false).await;

        let _ = first
            .bootstrap_cross_signing(false)
            .await
            .expect("We should be able to bootstrap cross-signing");

        let bundle = first.store().export_secrets_bundle().await.expect(
            "We should be able to export the secrets bundle, now that we \
             have the cross-signing keys",
        );

        assert!(bundle.backup.is_none(), "The bundle should not contain a backup key");

        second
            .store()
            .import_secrets_bundle(&bundle)
            .await
            .expect("We should be able to import the secrets bundle");

        let status = second.cross_signing_status().await;
        let identity = second.get_identity(user_id, None).await.unwrap().unwrap().own().unwrap();

        assert!(identity.is_verified(), "The public identity should be marked as verified.");

        assert!(status.is_complete(), "We should have imported all the cross-signing keys");
    }
}<|MERGE_RESOLUTION|>--- conflicted
+++ resolved
@@ -833,11 +833,7 @@
     /// We're missing one or multiple cross-signing keys.
     #[error("The store is missing one or multiple cross-signing keys")]
     MissingCrossSigningKey(KeyUsage),
-<<<<<<< HEAD
-    /// We're missing all cross-signing keys..
-=======
     /// We're missing all cross-signing keys.
->>>>>>> cbb92cac
     #[error("The store doesn't contain any cross-signing keys")]
     MissingCrossSigningKeys,
     /// We have a backup key stored, but we don't know the version of the
@@ -1268,8 +1264,6 @@
         Ok(self.inner.identity.lock().await.status().await)
     }
 
-<<<<<<< HEAD
-=======
     /// Export all the secrets we have in the store into a [`SecretsBundle`].
     ///
     /// This method will export all the private cross-signing keys and, if
@@ -1281,7 +1275,6 @@
     ///
     /// **Warning**: Only export this and share it with a trusted recipient,
     /// i.e. if an existing device is sharing this with a new device.
->>>>>>> cbb92cac
     pub async fn export_secrets_bundle(&self) -> Result<SecretsBundle, SecretsBundleExportError> {
         let Some(cross_signing) = self.export_cross_signing_keys().await? else {
             return Err(SecretsBundleExportError::MissingCrossSigningKeys);
@@ -1319,8 +1312,6 @@
         })
     }
 
-<<<<<<< HEAD
-=======
     /// Import and persists secrets from a [`SecretsBundle`].
     ///
     /// This method will import all the private cross-signing keys and, if
@@ -1333,7 +1324,6 @@
     ///
     /// The backup key will be persisted in the store and can be enabled using
     /// the [`BackupMachine`].
->>>>>>> cbb92cac
     pub async fn import_secrets_bundle(
         &self,
         bundle: &SecretsBundle,
@@ -1359,15 +1349,10 @@
             )
             .await?;
 
-<<<<<<< HEAD
-        let public_identity = identity.to_public_identity().await.expect("TODO");
-        public_identity.mark_as_verified();
-=======
         let public_identity = identity.to_public_identity().await.expect(
             "We should be able to create a new public identity since we just imported \
              all the private cross-signing keys",
         );
->>>>>>> cbb92cac
 
         changes.private_identity = Some(identity.clone());
         changes.identities.new.push(ReadOnlyUserIdentities::Own(public_identity));
