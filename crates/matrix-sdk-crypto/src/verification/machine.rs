// Copyright 2020 The Matrix.org Foundation C.I.C.
//
// Licensed under the Apache License, Version 2.0 (the "License");
// you may not use this file except in compliance with the License.
// You may obtain a copy of the License at
//
//     http://www.apache.org/licenses/LICENSE-2.0
//
// Unless required by applicable law or agreed to in writing, software
// distributed under the License is distributed on an "AS IS" BASIS,
// WITHOUT WARRANTIES OR CONDITIONS OF ANY KIND, either express or implied.
// See the License for the specific language governing permissions and
// limitations under the License.

use std::{
    convert::{TryFrom, TryInto},
    sync::Arc,
};

use dashmap::DashMap;
use matrix_sdk_common::{locks::Mutex, uuid::Uuid};
use ruma::{
    events::{
        key::verification::VerificationMethod, AnyToDeviceEvent, AnyToDeviceEventContent,
        ToDeviceEvent,
    },
    serde::Raw,
    DeviceId, EventId, MilliSecondsSinceUnixEpoch, RoomId, UserId,
};
use tracing::{info, trace, warn};
use matrix_sdk_common::util::milli_seconds_since_unix_epoch;

use super::{
    cache::VerificationCache,
    event_enums::{AnyEvent, AnyVerificationContent, OutgoingContent},
    requests::VerificationRequest,
    sas::Sas,
    FlowId, Verification, VerificationResult, VerificationStore,
};
use crate::{
    olm::PrivateCrossSigningIdentity,
    requests::OutgoingRequest,
    store::{CryptoStore, CryptoStoreError},
    OutgoingVerificationRequest, ReadOnlyAccount, ReadOnlyDevice, ReadOnlyUserIdentity,
    RoomMessageRequest, ToDeviceRequest,
};

#[derive(Clone, Debug)]
pub struct VerificationMachine {
    pub(crate) private_identity: Arc<Mutex<PrivateCrossSigningIdentity>>,
    pub(crate) store: VerificationStore,
    verifications: VerificationCache,
    requests: Arc<DashMap<Box<UserId>, DashMap<String, VerificationRequest>>>,
}

impl VerificationMachine {
    pub(crate) fn new(
        account: ReadOnlyAccount,
        identity: Arc<Mutex<PrivateCrossSigningIdentity>>,
        store: Arc<dyn CryptoStore>,
    ) -> Self {
        Self {
            private_identity: identity,
            store: VerificationStore { account, inner: store },
            verifications: VerificationCache::new(),
            requests: Default::default(),
        }
    }

    pub(crate) fn own_user_id(&self) -> &UserId {
        self.store.account.user_id()
    }

    pub(crate) fn own_device_id(&self) -> &DeviceId {
        self.store.account.device_id()
    }

    pub(crate) async fn request_to_device_verification(
        &self,
        user_id: &UserId,
        recipient_devices: Vec<Box<DeviceId>>,
        methods: Option<Vec<VerificationMethod>>,
    ) -> (VerificationRequest, OutgoingVerificationRequest) {
        let flow_id = FlowId::from(Uuid::new_v4().to_string());

        let verification = VerificationRequest::new(
            self.verifications.clone(),
            self.private_identity.lock().await.clone(),
            self.store.clone(),
            flow_id,
            user_id,
            recipient_devices,
            methods,
        );

        self.insert_request(verification.clone());

        let request = verification.request_to_device();

        (verification, request.into())
    }

    pub async fn request_verification(
        &self,
        identity: &ReadOnlyUserIdentity,
        room_id: &RoomId,
        request_event_id: &EventId,
        methods: Option<Vec<VerificationMethod>>,
    ) -> VerificationRequest {
        let flow_id = FlowId::InRoom(room_id.to_owned(), request_event_id.to_owned());

        let request = VerificationRequest::new(
            self.verifications.clone(),
            self.private_identity.lock().await.clone(),
            self.store.clone(),
            flow_id,
            identity.user_id(),
            vec![],
            methods,
        );

        self.insert_request(request.clone());

        request
    }

    pub async fn start_sas(
        &self,
        device: ReadOnlyDevice,
    ) -> Result<(Sas, OutgoingVerificationRequest), CryptoStoreError> {
        let identity = self.store.get_user_identity(device.user_id()).await?;
        let own_identity =
            self.store.get_user_identity(self.own_user_id()).await?.and_then(|i| i.into_own());
        let private_identity = self.private_identity.lock().await.clone();

        let (sas, content) = Sas::start(
            private_identity,
            device.clone(),
            self.store.clone(),
            own_identity,
            identity,
            None,
            true,
            None,
        );

        let request = match content {
            OutgoingContent::Room(r, c) => {
                RoomMessageRequest { room_id: r, txn_id: Uuid::new_v4(), content: c }.into()
            }
            OutgoingContent::ToDevice(c) => {
                let request =
                    ToDeviceRequest::new(device.user_id(), device.device_id().to_owned(), c);

                self.verifications.insert_sas(sas.clone());

                request.into()
            }
        };

        Ok((sas, request))
    }

    pub fn get_request(
        &self,
        user_id: &UserId,
        flow_id: impl AsRef<str>,
    ) -> Option<VerificationRequest> {
        self.requests.get(user_id).and_then(|v| v.get(flow_id.as_ref()).map(|s| s.clone()))
    }

    pub fn get_requests(&self, user_id: &UserId) -> Vec<VerificationRequest> {
        self.requests
            .get(user_id)
            .map(|v| v.iter().map(|i| i.value().clone()).collect())
            .unwrap_or_default()
    }

    fn insert_request(&self, request: VerificationRequest) {
        self.requests
            .entry(request.other_user().to_owned())
            .or_insert_with(DashMap::new)
            .insert(request.flow_id().as_str().to_owned(), request);
    }

    pub fn get_verification(&self, user_id: &UserId, flow_id: &str) -> Option<Verification> {
        self.verifications.get(user_id, flow_id)
    }

    pub fn get_sas(&self, user_id: &UserId, flow_id: &str) -> Option<Sas> {
        self.verifications.get_sas(user_id, flow_id)
    }

    fn is_timestamp_valid(timestamp: &MilliSecondsSinceUnixEpoch) -> bool {
        use ruma::{uint, UInt};

        // The event should be ignored if the event is older than 10 minutes
        let old_timestamp_threshold: UInt = uint!(600);
        // The event should be ignored if the event is 5 minutes or more into the
        // future.
        let timestamp_threshold: UInt = uint!(300);

        let timestamp = timestamp.as_secs();
        let now = milli_seconds_since_unix_epoch().as_secs();

        !(now.saturating_sub(timestamp) > old_timestamp_threshold
            || timestamp.saturating_sub(now) > timestamp_threshold)
    }

    fn queue_up_content(
        &self,
        recipient: &UserId,
        recipient_device: &DeviceId,
        content: OutgoingContent,
    ) {
        self.verifications.queue_up_content(recipient, recipient_device, content)
    }

    pub fn mark_request_as_sent(&self, uuid: &Uuid) {
        self.verifications.mark_request_as_sent(uuid);
    }

    pub fn outgoing_messages(&self) -> Vec<OutgoingRequest> {
        self.verifications.outgoing_requests()
    }

    pub fn garbage_collect(&self) -> Vec<Raw<AnyToDeviceEvent>> {
        let mut events = vec![];

        for user_verification in self.requests.iter() {
            user_verification.retain(|_, v| !(v.is_done() || v.is_cancelled()));
        }
        self.requests.retain(|_, v| !v.is_empty());

        let mut requests: Vec<OutgoingVerificationRequest> = self
            .requests
            .iter()
            .flat_map(|v| {
                let requests: Vec<OutgoingVerificationRequest> =
                    v.value().iter().filter_map(|v| v.cancel_if_timed_out()).collect();
                requests
            })
            .collect();

        requests.extend(self.verifications.garbage_collect().into_iter());

        for request in requests {
            if let Ok(OutgoingContent::ToDevice(AnyToDeviceEventContent::KeyVerificationCancel(
                content,
            ))) = request.clone().try_into()
            {
                let event = ToDeviceEvent { content, sender: self.own_user_id().to_owned() };

                events.push(
                    Raw::new(&AnyToDeviceEvent::KeyVerificationCancel(event))
                        .expect("Failed to serialize m.key_verification.cancel event"),
                );
            }

            self.verifications.add_verification_request(request)
        }

        events
    }

    async fn mark_sas_as_done(
        &self,
        sas: Sas,
        out_content: Option<OutgoingContent>,
    ) -> Result<(), CryptoStoreError> {
        match sas.mark_as_done().await? {
            VerificationResult::Ok => {
                if let Some(c) = out_content {
                    self.queue_up_content(sas.other_user_id(), sas.other_device_id(), c);
                }
            }
            VerificationResult::Cancel(c) => {
                if let Some(r) = sas.cancel_with_code(c) {
                    self.verifications.add_request(r.into());
                }
            }
            VerificationResult::SignatureUpload(r) => {
                self.verifications.add_request(r.into());

                if let Some(c) = out_content {
                    self.queue_up_content(sas.other_user_id(), sas.other_device_id(), c);
                }
            }
        }

        Ok(())
    }

    pub async fn receive_any_event(
        &self,
        event: impl Into<AnyEvent<'_>>,
    ) -> Result<(), CryptoStoreError> {
        let event = event.into();

        #[allow(clippy::question_mark)]
        let flow_id = if let Ok(flow_id) = FlowId::try_from(&event) {
            flow_id
        } else {
            // This isn't a verification event, return early.
            return Ok(());
        };

        let flow_id_mismatch = || {
            warn!(
                sender = event.sender().as_str(),
                flow_id = flow_id.as_str(),
                "Received a verification event with a mismatched flow id, \
                  the verification object was created for a in-room \
                  verification but a event was received over to-device \
                  messaging or vice versa"
            );
        };

        let event_sent_from_us = |event: &AnyEvent<'_>, from_device: &DeviceId| {
            if event.sender() == self.store.account.user_id() {
                from_device == self.store.account.device_id() || event.is_room_event()
            } else {
                false
            }
        };

        if let Some(content) = event.verification_content() {
            match &content {
                AnyVerificationContent::Request(r) => {
                    info!(
                        sender = event.sender().as_str(),
                        from_device = r.from_device().as_str(),
                        "Received a new verification request",
                    );

                    if let Some(timestamp) = event.timestamp() {
                        if Self::is_timestamp_valid(timestamp) {
                            if !event_sent_from_us(&event, r.from_device()) {
                                let request = VerificationRequest::from_request(
                                    self.verifications.clone(),
                                    self.private_identity.lock().await.clone(),
                                    self.store.clone(),
                                    event.sender(),
                                    flow_id,
                                    r,
                                );

                                self.insert_request(request);
                            } else {
                                trace!(
                                    sender = event.sender().as_str(),
                                    from_device = r.from_device().as_str(),
                                    "The received verification request was sent by us, ignoring it",
                                );
                            }
                        } else {
                            trace!(
                                sender = event.sender().as_str(),
                                from_device = r.from_device().as_str(),
                                timestamp =? timestamp,
                                "The received verification request was too old or too far into the future",
                            );
                        }
                    } else {
                        warn!(
                            sender = event.sender().as_str(),
                            from_device = r.from_device().as_str(),
                            "The key verification request didn't contain a valid timestamp"
                        );
                    }
                }
                AnyVerificationContent::Cancel(c) => {
                    if let Some(verification) = self.get_request(event.sender(), flow_id.as_str()) {
                        verification.receive_cancel(event.sender(), c);
                    }

                    if let Some(verification) =
                        self.get_verification(event.sender(), flow_id.as_str())
                    {
                        match verification {
                            Verification::SasV1(sas) => {
                                // This won't produce an outgoing content
                                let _ = sas.receive_any_event(event.sender(), &content);
                            }
                            #[cfg(feature = "qrcode")]
                            Verification::QrV1(qr) => qr.receive_cancel(event.sender(), c),
                        }
                    }
                }
                AnyVerificationContent::Ready(c) => {
                    if let Some(request) = self.get_request(event.sender(), flow_id.as_str()) {
                        if request.flow_id() == &flow_id {
                            request.receive_ready(event.sender(), c);
                        } else {
                            flow_id_mismatch();
                        }
                    }
                }
                AnyVerificationContent::Start(c) => {
                    if let Some(request) = self.get_request(event.sender(), flow_id.as_str()) {
                        if request.flow_id() == &flow_id {
                            request.receive_start(event.sender(), c).await?
                        } else {
                            flow_id_mismatch();
                        }
                    } else if let FlowId::ToDevice(_) = flow_id {
                        // TODO remove this soon, this has been deprecated by
                        // MSC3122 https://github.com/matrix-org/matrix-doc/pull/3122
                        if let Some(device) =
                            self.store.get_device(event.sender(), c.from_device()).await?
                        {
                            let private_identity = self.private_identity.lock().await.clone();
                            let own_identity = self
                                .store
                                .get_user_identity(self.own_user_id())
                                .await?
                                .and_then(|i| i.into_own());
                            let identity = self.store.get_user_identity(event.sender()).await?;

                            match Sas::from_start_event(
                                flow_id,
                                c,
                                self.store.clone(),
                                private_identity,
                                device,
                                own_identity,
                                identity,
                                None,
                                false,
                            ) {
                                Ok(sas) => {
                                    self.verifications.insert_sas(sas);
                                }
                                Err(cancellation) => self.queue_up_content(
                                    event.sender(),
                                    c.from_device(),
                                    cancellation,
                                ),
                            }
                        }
                    }
                }
                AnyVerificationContent::Accept(_) | AnyVerificationContent::Key(_) => {
                    if let Some(sas) = self.get_sas(event.sender(), flow_id.as_str()) {
                        if sas.flow_id() == &flow_id {
                            if let Some(content) = sas.receive_any_event(event.sender(), &content) {
                                self.queue_up_content(
                                    sas.other_user_id(),
                                    sas.other_device_id(),
                                    content,
                                );
                            }
                        } else {
                            flow_id_mismatch();
                        }
                    }
                }
                AnyVerificationContent::Mac(_) => {
                    if let Some(s) = self.get_sas(event.sender(), flow_id.as_str()) {
                        if s.flow_id() == &flow_id {
                            let content = s.receive_any_event(event.sender(), &content);

                            if s.is_done() {
                                self.mark_sas_as_done(s, content).await?;
                            }
                        } else {
                            flow_id_mismatch();
                        }
                    }
                }
                AnyVerificationContent::Done(c) => {
                    if let Some(verification) = self.get_request(event.sender(), flow_id.as_str()) {
                        verification.receive_done(event.sender(), c);
                    }

                    #[allow(clippy::single_match)]
                    match self.get_verification(event.sender(), flow_id.as_str()) {
                        Some(Verification::SasV1(sas)) => {
                            let content = sas.receive_any_event(event.sender(), &content);

                            if sas.is_done() {
                                self.mark_sas_as_done(sas, content).await?;
                            }
                        }
                        #[cfg(feature = "qrcode")]
                        Some(Verification::QrV1(qr)) => {
                            let (cancellation, request) = qr.receive_done(c).await?;

                            if let Some(c) = cancellation {
                                self.verifications.add_request(c.into())
                            }

                            if let Some(s) = request {
                                self.verifications.add_request(s.into())
                            }
                        }
                        None => (),
                    }
                }
            }
        }

        Ok(())
    }
}

#[cfg(test)]
mod test {

    use std::{
        convert::TryFrom,
        sync::Arc,
        time::Duration,
    };
    use matrix_sdk_common::{instant::Instant, locks::Mutex};


<<<<<<< HEAD
    use matrix_sdk_test::async_test;
    use ruma::{DeviceId, UserId};
=======
    use matrix_sdk_common::locks::Mutex;
    use ruma::{device_id, user_id, DeviceId, UserId};
>>>>>>> 8494f105

    use super::{Sas, VerificationMachine};
    use crate::{
        olm::PrivateCrossSigningIdentity,
        store::MemoryStore,
        verification::{
            event_enums::{AcceptContent, KeyContent, MacContent, OutgoingContent},
            test::wrap_any_to_device_content,
            VerificationStore,
        },
        ReadOnlyAccount, ReadOnlyDevice,
    };

    fn alice_id() -> &'static UserId {
        user_id!("@alice:example.org")
    }

    fn alice_device_id() -> &'static DeviceId {
        device_id!("JLAFKJWSCS")
    }

    fn bob_id() -> &'static UserId {
        user_id!("@bob:example.org")
    }

    fn bob_device_id() -> &'static DeviceId {
        device_id!("BOBDEVCIE")
    }

    async fn setup_verification_machine() -> (VerificationMachine, Sas) {
        let alice = ReadOnlyAccount::new(alice_id(), alice_device_id());
        let bob = ReadOnlyAccount::new(bob_id(), bob_device_id());
        let store = MemoryStore::new();
        let bob_store = MemoryStore::new();

        let bob_device = ReadOnlyDevice::from_account(&bob).await;
        let alice_device = ReadOnlyDevice::from_account(&alice).await;

        store.save_devices(vec![bob_device]).await;
        bob_store.save_devices(vec![alice_device.clone()]).await;

        let bob_store = VerificationStore { account: bob, inner: Arc::new(bob_store) };

        let identity =
            Arc::new(Mutex::new(PrivateCrossSigningIdentity::empty(alice_id().to_owned())));
        let machine = VerificationMachine::new(alice, identity, Arc::new(store));
        let (bob_sas, start_content) = Sas::start(
            PrivateCrossSigningIdentity::empty(bob_id().to_owned()),
            alice_device,
            bob_store,
            None,
            None,
            None,
            true,
            None,
        );

        machine
            .receive_any_event(&wrap_any_to_device_content(bob_sas.user_id(), start_content))
            .await
            .unwrap();

        (machine, bob_sas)
    }

<<<<<<< HEAD
    #[async_test]
    async fn create() {
        let alice = ReadOnlyAccount::new(&alice_id(), &alice_device_id());
        let identity = Arc::new(Mutex::new(PrivateCrossSigningIdentity::empty(alice_id())));
=======
    #[test]
    fn create() {
        let alice = ReadOnlyAccount::new(alice_id(), alice_device_id());
        let identity =
            Arc::new(Mutex::new(PrivateCrossSigningIdentity::empty(alice_id().to_owned())));
>>>>>>> 8494f105
        let store = MemoryStore::new();
        let _ = VerificationMachine::new(alice, identity, Arc::new(store));
    }

    #[async_test]
    async fn full_flow() {
        let (alice_machine, bob) = setup_verification_machine().await;

        let alice = alice_machine.get_sas(bob.user_id(), bob.flow_id().as_str()).unwrap();

        let request = alice.accept().unwrap();

        let content = OutgoingContent::try_from(request).unwrap();
        let content = AcceptContent::try_from(&content).unwrap().into();

        let content = bob.receive_any_event(alice.user_id(), &content).unwrap();

        let event = wrap_any_to_device_content(bob.user_id(), content);

        assert!(alice_machine.verifications.outgoing_requests().is_empty());
        alice_machine.receive_any_event(&event).await.unwrap();
        assert!(!alice_machine.verifications.outgoing_requests().is_empty());

        let request = alice_machine.verifications.outgoing_requests().get(0).cloned().unwrap();
        let txn_id = *request.request_id();
        let content = OutgoingContent::try_from(request).unwrap();
        let content = KeyContent::try_from(&content).unwrap().into();

        alice_machine.mark_request_as_sent(&txn_id);

        assert!(bob.receive_any_event(alice.user_id(), &content).is_none());

        assert!(alice.emoji().is_some());
        assert!(bob.emoji().is_some());
        assert_eq!(alice.emoji(), bob.emoji());

        let request = alice.confirm().await.unwrap().0.unwrap();
        let content = OutgoingContent::try_from(request).unwrap();
        let content = MacContent::try_from(&content).unwrap().into();
        bob.receive_any_event(alice.user_id(), &content);

        let request = bob.confirm().await.unwrap().0.unwrap();
        let content = OutgoingContent::try_from(request).unwrap();
        let content = MacContent::try_from(&content).unwrap().into();
        alice.receive_any_event(bob.user_id(), &content);

        assert!(alice.is_done());
        assert!(bob.is_done());
    }

    #[cfg(target_os = "linux")]
    #[async_test]
    async fn timing_out() {
        let (alice_machine, bob) = setup_verification_machine().await;
        let alice = alice_machine.get_sas(bob.user_id(), bob.flow_id().as_str()).unwrap();

        assert!(!alice.timed_out());
        assert!(alice_machine.verifications.outgoing_requests().is_empty());

        // This line panics on macOS, so we're disabled for now.
        alice.set_creation_time(Instant::now() - Duration::from_secs(60 * 15));
        assert!(alice.timed_out());
        assert!(alice_machine.verifications.outgoing_requests().is_empty());
        alice_machine.garbage_collect();
        assert!(!alice_machine.verifications.outgoing_requests().is_empty());
        alice_machine.garbage_collect();
        assert!(alice_machine.verifications.is_empty());
    }
}<|MERGE_RESOLUTION|>--- conflicted
+++ resolved
@@ -506,22 +506,14 @@
 
 #[cfg(test)]
 mod test {
-
     use std::{
         convert::TryFrom,
         sync::Arc,
         time::Duration,
     };
     use matrix_sdk_common::{instant::Instant, locks::Mutex};
-
-
-<<<<<<< HEAD
     use matrix_sdk_test::async_test;
-    use ruma::{DeviceId, UserId};
-=======
-    use matrix_sdk_common::locks::Mutex;
     use ruma::{device_id, user_id, DeviceId, UserId};
->>>>>>> 8494f105
 
     use super::{Sas, VerificationMachine};
     use crate::{
@@ -587,18 +579,11 @@
         (machine, bob_sas)
     }
 
-<<<<<<< HEAD
     #[async_test]
     async fn create() {
-        let alice = ReadOnlyAccount::new(&alice_id(), &alice_device_id());
-        let identity = Arc::new(Mutex::new(PrivateCrossSigningIdentity::empty(alice_id())));
-=======
-    #[test]
-    fn create() {
         let alice = ReadOnlyAccount::new(alice_id(), alice_device_id());
         let identity =
             Arc::new(Mutex::new(PrivateCrossSigningIdentity::empty(alice_id().to_owned())));
->>>>>>> 8494f105
         let store = MemoryStore::new();
         let _ = VerificationMachine::new(alice, identity, Arc::new(store));
     }
