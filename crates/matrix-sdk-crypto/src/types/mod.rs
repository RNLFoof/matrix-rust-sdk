--- conflicted
+++ resolved
@@ -51,45 +51,9 @@
 pub use self::{backup::*, cross_signing::*, device_keys::*, one_time_keys::*};
 use crate::store::BackupDecryptionKey;
 
-<<<<<<< HEAD
-#[derive(Debug, Deserialize, Clone, Serialize, ZeroizeOnDrop)]
-pub struct SecretsBundle {
-    pub cross_signing: CrossSigningSecrets,
-    pub backup: Option<BackupSecrets>,
-}
-
-#[derive(Deserialize, Clone, Serialize, ZeroizeOnDrop)]
-pub struct CrossSigningSecrets {
-    pub master_key: String,
-    pub user_signing_key: String,
-    pub self_signing_key: String,
-}
-
-impl std::fmt::Debug for CrossSigningSecrets {
-    fn fmt(&self, f: &mut std::fmt::Formatter<'_>) -> std::fmt::Result {
-        f.debug_struct("CrossSigningSecrets")
-            .field("master_key", &"...")
-            .field("user_signing_key", &"...")
-            .field("self_signing_key", &"...")
-            .finish()
-    }
-}
-
-#[derive(Debug, Deserialize, Clone, Serialize, ZeroizeOnDrop)]
-pub struct MegolmBackupV1Curve25519AesSha2Secrets {
-    #[serde(serialize_with = "backup_key_to_base64", deserialize_with = "backup_key_from_base64")]
-    pub key: BackupDecryptionKey,
-    pub backup_version: String,
-}
-
-macro_rules! from_base64 {
-    ($foo:ident, $name:ident) => {
-        pub fn $name<'de, D>(deserializer: D) -> Result<$foo, D::Error>
-=======
 macro_rules! from_base64 {
     ($foo:ident, $name:ident) => {
         pub(crate) fn $name<'de, D>(deserializer: D) -> Result<$foo, D::Error>
->>>>>>> cbb92cac
         where
             D: Deserializer<'de>,
         {
@@ -105,11 +69,7 @@
 
 macro_rules! to_base64 {
     ($foo:ident, $name:ident) => {
-<<<<<<< HEAD
-        fn $name<S>(v: &$foo, serializer: S) -> Result<S::Ok, S::Error>
-=======
         pub(crate) fn $name<S>(v: &$foo, serializer: S) -> Result<S::Ok, S::Error>
->>>>>>> cbb92cac
         where
             S: Serializer,
         {
@@ -123,14 +83,6 @@
     };
 }
 
-<<<<<<< HEAD
-from_base64!(BackupDecryptionKey, backup_key_from_base64);
-to_base64!(BackupDecryptionKey, backup_key_to_base64);
-
-#[derive(Debug, Clone, ZeroizeOnDrop, Serialize, Deserialize)]
-#[serde(tag = "algorithm")]
-pub enum BackupSecrets {
-=======
 /// Struct containing the bundle of secrets to fully activate a new devices for
 /// end-to-end encryption.
 #[derive(Debug, Deserialize, Clone, Serialize, ZeroizeOnDrop)]
@@ -187,16 +139,12 @@
 pub enum BackupSecrets {
     /// Backup secrets for the `m.megolm_backup.v1.curve25519-aes-sha2` backup
     /// algorithm.
->>>>>>> cbb92cac
     #[serde(rename = "m.megolm_backup.v1.curve25519-aes-sha2")]
     MegolmBackupV1Curve25519AesSha2(MegolmBackupV1Curve25519AesSha2Secrets),
 }
 
 impl BackupSecrets {
-<<<<<<< HEAD
-=======
     /// Get the algorithm of the secrets contained in the [`BackupSecrets`].
->>>>>>> cbb92cac
     pub fn algorithm(&self) -> &str {
         match &self {
             BackupSecrets::MegolmBackupV1Curve25519AesSha2(_) => {
@@ -553,45 +501,11 @@
 // likes to base64 encode all byte slices.
 //
 // This ensures that we serialize/deserialize in a Matrix-compatible way.
-<<<<<<< HEAD
-pub(crate) fn deserialize_curve_key<'de, D>(de: D) -> Result<Curve25519PublicKey, D::Error>
-where
-    D: Deserializer<'de>,
-{
-    let key: String = Deserialize::deserialize(de)?;
-    Curve25519PublicKey::from_base64(&key).map_err(serde::de::Error::custom)
-}
-
-pub(crate) fn serialize_curve_key<S>(key: &Curve25519PublicKey, s: S) -> Result<S::Ok, S::Error>
-where
-    S: Serializer,
-{
-    let key = key.to_base64();
-    s.serialize_str(&key)
-}
-
-pub(crate) fn deserialize_ed25519_key<'de, D>(de: D) -> Result<Ed25519PublicKey, D::Error>
-where
-    D: Deserializer<'de>,
-{
-    let key: String = Deserialize::deserialize(de)?;
-    Ed25519PublicKey::from_base64(&key).map_err(serde::de::Error::custom)
-}
-
-pub(crate) fn serialize_ed25519_key<S>(key: &Ed25519PublicKey, s: S) -> Result<S::Ok, S::Error>
-where
-    S: Serializer,
-{
-    let key = key.to_base64();
-    s.serialize_str(&key)
-}
-=======
 from_base64!(Curve25519PublicKey, deserialize_curve_key);
 to_base64!(Curve25519PublicKey, serialize_curve_key);
 
 from_base64!(Ed25519PublicKey, deserialize_ed25519_key);
 to_base64!(Ed25519PublicKey, serialize_ed25519_key);
->>>>>>> cbb92cac
 
 pub(crate) fn deserialize_curve_key_vec<'de, D>(de: D) -> Result<Vec<Curve25519PublicKey>, D::Error>
 where
@@ -625,10 +539,6 @@
     #[test]
     fn serialize_secrets_bundle() {
         let json = json!({
-<<<<<<< HEAD
-            "type": "m.login.secrets",
-=======
->>>>>>> cbb92cac
             "cross_signing": {
                 "master_key": "rTtSv67XGS6k/rg6/yTG/m573cyFTPFRqluFhQY+hSw",
                 "self_signing_key": "4jbPt7jh5D2iyM4U+3IDa+WthgJB87IQN1ATdkau+xk",
