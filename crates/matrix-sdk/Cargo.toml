[package]
authors = ["Damir Jelić <poljar@termina.org.uk>"]
description = "A high level Matrix client-server library."
edition = "2021"
homepage = "https://github.com/matrix-org/matrix-rust-sdk"
keywords = ["matrix", "chat", "messaging", "ruma", "nio"]
license = "Apache-2.0"
name = "matrix-sdk"
readme = "README.md"
repository = "https://github.com/matrix-org/matrix-rust-sdk"
rust-version = { workspace = true }
version = "0.7.1"

[package.metadata.docs.rs]
features = ["docsrs"]
rustdoc-args = ["--cfg", "docsrs"]

[features]
client = []
server = []
default = ["e2e-encryption", "automatic-room-key-forwarding", "sqlite", "native-tls", "client"]
testing = ["matrix-sdk-sqlite?/testing", "matrix-sdk-indexeddb?/testing", "matrix-sdk-base/testing", "wiremock"]

e2e-encryption = [
    "matrix-sdk-base/e2e-encryption",
    "matrix-sdk-base/message-ids",
    "matrix-sdk-sqlite?/crypto-store",        # activate crypto-store on sqlite if given
    "matrix-sdk-indexeddb?/e2e-encryption",   # activate on indexeddb if given
]
js = ["matrix-sdk-common/js", "matrix-sdk-base/js"]

sqlite = ["dep:matrix-sdk-sqlite", "matrix-sdk-sqlite?/state-store"]
bundled-sqlite = ["sqlite", "matrix-sdk-sqlite?/bundled"]
indexeddb = ["matrix-sdk-indexeddb/state-store"]

qrcode = ["e2e-encryption", "matrix-sdk-base/qrcode"]
automatic-room-key-forwarding = ["e2e-encryption", "matrix-sdk-base/automatic-room-key-forwarding"]
markdown = ["ruma/markdown"]
native-tls = ["reqwest/native-tls"]
rustls-tls = ["reqwest/rustls-tls"]
socks = ["reqwest/socks"]
sso-login = ["dep:axum", "dep:rand", "dep:tower"]
image-proc = ["dep:image"]
image-rayon = ["image-proc", "image?/rayon"]

uniffi = ["dep:uniffi", "matrix-sdk-base/uniffi"]

experimental-oidc = [
    "ruma/unstable-msc2967",
    "dep:chrono",
    "dep:http_old",
    "dep:language-tags",
    "dep:mas-oidc-client",
    "dep:rand",
    "dep:sha2",
    "dep:tower",
]
experimental-sliding-sync = [
    "matrix-sdk-base/experimental-sliding-sync",
    "reqwest/gzip",
    "dep:eyeball-im-util",
]
experimental-widgets = ["dep:language-tags", "dep:uuid"]

docsrs = ["e2e-encryption", "sqlite", "indexeddb", "sso-login", "qrcode", "image-proc"]

[dependencies]
anyhow = { workspace = true, optional = true }
anymap2 = "0.13.0"
aquamarine = "0.5.0"
assert_matches2 = { workspace = true, optional = true }
as_variant = { workspace = true }
async-channel = "2.2.1"
async-stream = { workspace = true }
async-trait = { workspace = true }
axum = { version = "0.7.4", optional = true }
base64 = { workspace = true }
bytes = "1.1.0"
bytesize = "1.1"
chrono = { version = "0.4.23", optional = true }
event-listener = "5.3.0"
eyeball = { workspace = true }
eyeball-im = { workspace = true }
eyeball-im-util = { workspace = true, optional = true }
eyre = { version = "0.6.8", optional = true }
futures-core = { workspace = true }
futures-util = { workspace = true }
http = { workspace = true }
http_old = { package = "http", version = "0.2", optional = true }
imbl = { workspace = true, features = ["serde"] }
indexmap = "2.0.2"
js_int = "0.2.2"
language-tags = { version = "0.3.2", optional = true }
mas-oidc-client = { version = "0.9.0", default-features = false, optional = true }
matrix-sdk-base = { workspace = true }
matrix-sdk-common = { workspace = true }
matrix-sdk-indexeddb = { workspace = true, optional = true }
matrix-sdk-sqlite = { workspace = true, optional = true }
matrix-sdk-test = { workspace = true, optional = true }
mime = "0.3.16"
mime2ext = "0.1.52"
openidconnect = { git = "https://github.com/poljar/openidconnect-rs", rev = "c7e1dc31b83dd7559125984bfd36b9c0f191585e" }
rand = { workspace = true , optional = true }
ruma = { workspace = true, features = ["rand", "unstable-msc2448", "unstable-msc2965", "unstable-msc3930", "unstable-msc3245-v1-compat", "unstable-msc2867"] }
serde = { workspace = true }
serde_html_form = { workspace = true }
serde_json = { workspace = true }
sha2 = { workspace = true, optional = true }
tempfile = "3.3.0"
thiserror = { workspace = true }
tokio-stream = { workspace = true, features = ["sync"] }
tower = { version = "0.4.13", features = ["make"], optional = true }
tracing = { workspace = true, features = ["attributes"] }
uniffi = { workspace = true, optional = true }
<<<<<<< HEAD
url = { version = "2.2.2", features = ["serde"] }
=======
url = { workspace = true }
>>>>>>> cbb92cac
urlencoding = "2.1.3"
uuid = { version = "1.4.1", features = ["serde", "v4"], optional = true }
vodozemac = { workspace = true }
zeroize = { workspace = true }

[dependencies.image]
version = "0.25.1"
default-features = false
features = ["default-formats"]
optional = true

[target.'cfg(target_arch = "wasm32")'.dependencies]
gloo-timers = { version = "0.3.0", features = ["futures"] }
reqwest = { workspace = true }
tokio = { workspace = true, features = ["macros"] }

[target.'cfg(not(target_arch = "wasm32"))'.dependencies]
backoff = { version = "0.4.0", features = ["tokio"] }
# only activate reqwest's stream feature on non-wasm, the wasm part seems to not
# support *sending* streams, which makes it useless for us.
reqwest = { workspace = true, features = ["stream"] }
tokio = { workspace = true, features = ["fs", "rt", "macros"] }
tokio-util = "0.7.9"
wiremock = { workspace = true, optional = true }

[dev-dependencies]
anyhow = { workspace = true }
assert-json-diff = { workspace = true }
assert_matches = { workspace = true }
assert_matches2 = { workspace = true }
dirs = "5.0.1"
futures-executor = { workspace = true }
matrix-sdk-base = { workspace = true, features = ["testing"] }
matrix-sdk-test = { workspace = true }
once_cell = { workspace = true }
serde_urlencoded = "0.7.1"
similar-asserts = "1.5.0"
stream_assert = { workspace = true }
tracing-subscriber = { version = "0.3.11", features = ["env-filter"] }

[target.'cfg(target_arch = "wasm32")'.dev-dependencies]
wasm-bindgen-test = "0.3.33"

[target.'cfg(not(target_arch = "wasm32"))'.dev-dependencies]
tokio = { workspace = true, features = ["rt-multi-thread", "macros"] }
wiremock = { workspace = true }

[[test]]
name = "integration"
required-features = ["testing"]

[lints]
workspace = true<|MERGE_RESOLUTION|>--- conflicted
+++ resolved
@@ -112,11 +112,7 @@
 tower = { version = "0.4.13", features = ["make"], optional = true }
 tracing = { workspace = true, features = ["attributes"] }
 uniffi = { workspace = true, optional = true }
-<<<<<<< HEAD
-url = { version = "2.2.2", features = ["serde"] }
-=======
-url = { workspace = true }
->>>>>>> cbb92cac
+url = { workspace = true, features = ["serde"] }
 urlencoding = "2.1.3"
 uuid = { version = "1.4.1", features = ["serde", "v4"], optional = true }
 vodozemac = { workspace = true }
