--- conflicted
+++ resolved
@@ -439,7 +439,6 @@
 
         Ok(true)
     }
-<<<<<<< HEAD
 
     /// Adds a tag to the room, or updates it if it already exists.
     ///
@@ -492,7 +491,7 @@
         let user_id = self.client.user_id().await.ok_or(HttpError::AuthenticationRequired)?;
         let request = delete_tag::Request::new(&user_id, self.inner.room_id(), tag.as_ref());
         self.client.send(request, None).await
-=======
+    }
 }
 
 /// Options for [`messages`][Common::messages].
@@ -553,6 +552,5 @@
             limit: self.limit,
             filter: self.filter,
         })
->>>>>>> c2888e56
     }
 }