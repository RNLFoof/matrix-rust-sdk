--- conflicted
+++ resolved
@@ -27,13 +27,8 @@
         PrivateCrossSigningIdentity, Session,
     },
     store::{
-<<<<<<< HEAD
         caches::SessionStore, withheld::DirectWithheldInfo, BackupKeys, Changes, CryptoStore,
-        CryptoStoreError, RoomKeyCounts,
-=======
-        caches::SessionStore, BackupKeys, Changes, CryptoStore, CryptoStoreError, RoomKeyCounts,
-        RoomSettings,
->>>>>>> fe699489
+        CryptoStoreError, RoomKeyCounts, RoomSettings,
     },
     GossipRequest, ReadOnlyAccount, ReadOnlyDevice, ReadOnlyUserIdentities, SecretInfo,
     TrackedUser,
@@ -150,13 +145,9 @@
     ) -> Result<Self> {
         let name = format!("{prefix:0}::matrix-sdk-crypto");
 
-        let current_version = 2.0;
         // Open my_db v1
-<<<<<<< HEAD
-        let mut db_req: OpenDbRequest = IdbDatabase::open_f64(&name, current_version)?;
-=======
         let mut db_req: OpenDbRequest = IdbDatabase::open_f64(&name, 2.0)?;
->>>>>>> fe699489
+
         db_req.set_on_upgrade_needed(Some(|evt: &IdbVersionChangeEvent| -> Result<(), JsValue> {
             let old_version = evt.old_version();
 
@@ -194,7 +185,6 @@
 
             if old_version < 2.0 {
                 let db = evt.db();
-<<<<<<< HEAD
 
                 // We changed the way we store outbound session.
                 // ShareInfo changed from a struct to an enum with struct variant.
@@ -204,9 +194,7 @@
 
                 // Support for MSC2399 withheld codes
                 db.create_object_store(keys::DIRECT_WITHHELD_INFO)?;
-=======
                 db.create_object_store(keys::ROOM_SETTINGS)?;
->>>>>>> fe699489
             }
 
             Ok(())
@@ -398,11 +386,8 @@
             (!changes.inbound_group_sessions.is_empty(), keys::INBOUND_GROUP_SESSIONS),
             (!changes.outbound_group_sessions.is_empty(), keys::OUTBOUND_GROUP_SESSIONS),
             (!changes.message_hashes.is_empty(), keys::OLM_HASHES),
-<<<<<<< HEAD
             (!changes.withheld_session_info.is_empty(), keys::DIRECT_WITHHELD_INFO),
-=======
             (!changes.room_settings.is_empty(), keys::ROOM_SETTINGS),
->>>>>>> fe699489
         ]
         .iter()
         .filter_map(|(id, key)| if *id { Some(*key) } else { None })
@@ -513,11 +498,8 @@
         let identity_changes = changes.identities;
         let olm_hashes = changes.message_hashes;
         let key_requests = changes.key_requests;
-<<<<<<< HEAD
         let withheld_session_info = changes.withheld_session_info;
-=======
         let room_settings_changes = changes.room_settings;
->>>>>>> fe699489
 
         if !device_changes.new.is_empty() || !device_changes.changed.is_empty() {
             let device_store = tx.object_store(keys::DEVICES)?;
@@ -582,7 +564,6 @@
             }
         }
 
-<<<<<<< HEAD
         if !withheld_session_info.is_empty() {
             let withhelds = tx.object_store(keys::DIRECT_WITHHELD_INFO)?;
 
@@ -591,7 +572,9 @@
                 let session_id = info.session_id.to_owned();
                 let key = self.encode_key(keys::DIRECT_WITHHELD_INFO, (session_id, room_id));
                 withhelds.put_key_val(&key, &self.serialize_value(&info)?)?;
-=======
+            }
+        }
+
         if !room_settings_changes.is_empty() {
             let settings_store = tx.object_store(keys::ROOM_SETTINGS)?;
 
@@ -599,7 +582,6 @@
                 let key = self.encode_key(keys::ROOM_SETTINGS, room_id);
                 let value = self.serialize_value(&settings)?;
                 settings_store.put_key_val(&key, &value)?;
->>>>>>> fe699489
             }
         }
 
@@ -1016,7 +998,6 @@
         Ok(key)
     }
 
-<<<<<<< HEAD
     async fn get_withheld_info(
         &self,
         room_id: &RoomId,
@@ -1040,7 +1021,6 @@
         }
     }
 
-=======
     async fn get_room_settings(&self, room_id: &RoomId) -> Result<Option<RoomSettings>> {
         let key = self.encode_key(keys::ROOM_SETTINGS, room_id);
         Ok(self
@@ -1072,7 +1052,6 @@
             .put_key_val(&JsValue::from_str(key), &self.serialize_value(&value)?)?;
         Ok(())
     }
->>>>>>> fe699489
 }
 
 impl Drop for IndexeddbCryptoStore {
