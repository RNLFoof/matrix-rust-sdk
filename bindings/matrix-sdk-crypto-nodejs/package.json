{
    "name": "@matrix-org/matrix-sdk-crypto",
    "version": "0.5.0",
    "main": "index.js",
    "types": "index.d.ts",
    "napi": {
        "name": "matrix-sdk-crypto",
        "triples": {
            "additional": [
                "aarch64-apple-darwin"
            ]
        }
    },
    "license": "Apache-2.0",
    "devDependencies": {
        "@napi-rs/cli": "^2.9.0",
        "jest": "^28.1.0",
        "typedoc": "^0.22.17"
    },
    "engines": {
        "node": ">= 14"
    },
    "scripts": {
<<<<<<< HEAD
        "build": "napi build --platform",
        "test": "jest --verbose",
=======
        "build": "napi build --platform --release --strip",
        "test": "jest --verbose --testTimeout 10000",
>>>>>>> 464bc432
        "doc": "typedoc --tsconfig ."
    }
}<|MERGE_RESOLUTION|>--- conflicted
+++ resolved
@@ -21,13 +21,8 @@
         "node": ">= 14"
     },
     "scripts": {
-<<<<<<< HEAD
         "build": "napi build --platform",
-        "test": "jest --verbose",
-=======
-        "build": "napi build --platform --release --strip",
         "test": "jest --verbose --testTimeout 10000",
->>>>>>> 464bc432
         "doc": "typedoc --tsconfig ."
     }
 }