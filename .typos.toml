--- conflicted
+++ resolved
@@ -22,13 +22,10 @@
 singed = "signed"
 singing = "signing"
 ratatui = "ratatui"
-<<<<<<< HEAD
 rendezvouz = "rendezvous"
-=======
 # base64 false positives
 Nd = "Nd"
 Abl = "Abl"
->>>>>>> dc2b9ed8
 
 [files]
 extend-exclude = [
