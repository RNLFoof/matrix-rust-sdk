[workspace]
members = [
    "benchmarks",
    "bindings/matrix-sdk-crypto-ffi",
    "bindings/matrix-sdk-ffi",
    "crates/*",
    "testing/*",
    "examples/*",
    "labs/*",
    "uniffi-bindgen",
    "xtask",
]
# xtask, testing and the bindings should only be built when invoked explicitly.
default-members = ["benchmarks", "crates/*", "labs/*"]
resolver = "2"

[workspace.package]
rust-version = "1.70"

[workspace.dependencies]
anyhow = "1.0.68"
assert-json-diff = "2"
assert_matches = "1.5.0"
assert_matches2 = "0.1.1"
async-rx = "0.1.3"
async-stream = "0.3.3"
async-trait = "0.1.60"
as_variant = "1.2.0"
base64 = "0.21.0"
byteorder = "1.4.3"
eyeball = { version = "0.8.7", features = ["tracing"] }
eyeball-im = { version = "0.4.1", features = ["tracing"] }
eyeball-im-util = "0.5.1"
futures-core = "0.3.28"
futures-executor = "0.3.21"
futures-util = { version = "0.3.26", default-features = false, features = ["alloc"] }
http = "0.2.6"
itertools = "0.12.0"
ruma = { git = "https://github.com/ruma/ruma", rev = "68c9bb0930f2195fa8672fbef9633ef62737df5d", features = ["client-api-c", "compat-upload-signatures", "compat-user-id", "compat-arbitrary-length-ids", "unstable-msc3401"] }
ruma-common = { git = "https://github.com/ruma/ruma", rev = "68c9bb0930f2195fa8672fbef9633ef62737df5d"}
once_cell = "1.16.0"
rand = "0.8.5"
serde = "1.0.151"
serde_html_form = "0.2.0"
serde_json = "1.0.91"
sha2 = "0.10.8"
stream_assert = "0.1.1"
thiserror = "1.0.38"
tokio = { version = "1.30.0", default-features = false, features = ["sync"] }
tokio-stream = "0.1.14"
tracing = { version = "0.1.40", default-features = false, features = ["std"] }
tracing-core = "0.1.32"
<<<<<<< HEAD
uniffi = "0.25.3"
uniffi_bindgen = { git = "https://github.com/mozilla/uniffi-rs", rev = "0a03b713306d6ce3de033157fc2ce92a238c2e24" }
vodozemac = "0.5.0"
=======
uniffi = "0.26.1"
uniffi_bindgen = "0.26.1"
vodozemac = "0.5.1"
>>>>>>> 5cb587a6
zeroize = "1.6.0"

matrix-sdk = { path = "crates/matrix-sdk", version = "0.7.0", default-features = false }
matrix-sdk-base = { path = "crates/matrix-sdk-base", version = "0.7.0" }
matrix-sdk-common = { path = "crates/matrix-sdk-common", version = "0.7.0" }
matrix-sdk-crypto = { path = "crates/matrix-sdk-crypto", version = "0.7.0" }
matrix-sdk-indexeddb = { path = "crates/matrix-sdk-indexeddb", version = "0.7.0", default-features = false }
matrix-sdk-qrcode = { path = "crates/matrix-sdk-qrcode", version = "0.7.0" }
matrix-sdk-sqlite = { path = "crates/matrix-sdk-sqlite", version = "0.7.0", default-features = false }
matrix-sdk-store-encryption = { path = "crates/matrix-sdk-store-encryption", version = "0.7.0" }
matrix-sdk-test = { path = "testing/matrix-sdk-test", version = "0.7.0" }
matrix-sdk-ui = { path = "crates/matrix-sdk-ui", version = "0.7.0", default-features = false }

# Default release profile, select with `--release`
[profile.release]
lto = true

# Default development profile; default for most Cargo commands, otherwise
# selected with `--debug`
[profile.dev]
# Saves a lot of disk space. If symbols are needed, use the dbg profile.
debug = 0

[profile.dev.package]
# Optimize quote even in debug mode. Speeds up proc-macros enough to account
# for the extra time of optimizing it for a clean build of matrix-sdk-ffi.
quote = { opt-level = 2 }
sha2 = { opt-level = 2 }

# Custom profile with full debugging info, use `--profile dbg` to select
[profile.dbg]
inherits = "dev"
debug = 2

# Custom profile for use in (debug) builds of the binding crates, use
# `--profile reldbg` to select
[profile.reldbg]
inherits = "dbg"
opt-level = 3

[patch.crates-io]
async-compat = { git = "https://github.com/jplatte/async-compat", rev = "16dc8597ec09a6102d58d4e7b67714a35dd0ecb8" }
const_panic = { git = "https://github.com/jplatte/const_panic", rev = "9024a4cb3eac45c1d2d980f17aaee287b17be498" }<|MERGE_RESOLUTION|>--- conflicted
+++ resolved
@@ -50,15 +50,9 @@
 tokio-stream = "0.1.14"
 tracing = { version = "0.1.40", default-features = false, features = ["std"] }
 tracing-core = "0.1.32"
-<<<<<<< HEAD
 uniffi = "0.25.3"
 uniffi_bindgen = { git = "https://github.com/mozilla/uniffi-rs", rev = "0a03b713306d6ce3de033157fc2ce92a238c2e24" }
-vodozemac = "0.5.0"
-=======
-uniffi = "0.26.1"
-uniffi_bindgen = "0.26.1"
 vodozemac = "0.5.1"
->>>>>>> 5cb587a6
 zeroize = "1.6.0"
 
 matrix-sdk = { path = "crates/matrix-sdk", version = "0.7.0", default-features = false }
