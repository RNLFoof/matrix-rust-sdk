[workspace]
members = [
    "benchmarks",
    "bindings/matrix-sdk-crypto-ffi",
    "bindings/matrix-sdk-ffi",
    "crates/*",
    "testing/*",
    "examples/*",
    "labs/*",
    "uniffi-bindgen",
    "xtask",
]
# xtask, testing and the bindings should only be built when invoked explicitly.
default-members = ["benchmarks", "crates/*", "labs/*"]
resolver = "2"

[workspace.package]
rust-version = "1.70"

[workspace.dependencies]
anyhow = "1.0.68"
assert-json-diff = "2"
assert_matches = "1.5.0"
assert_matches2 = "0.1.1"
async-rx = "0.1.3"
async-stream = "0.3.3"
async-trait = "0.1.60"
as_variant = "1.2.0"
base64 = "0.21.0"
byteorder = "1.4.3"
eyeball = { version = "0.8.7", features = ["tracing"] }
eyeball-im = { version = "0.4.1", features = ["tracing"] }
eyeball-im-util = "0.5.1"
futures-core = "0.3.28"
futures-executor = "0.3.21"
futures-util = { version = "0.3.26", default-features = false, features = ["alloc"] }
http = "0.2.6"
imbl = "2.0.0"
itertools = "0.12.0"
ruma = { git = "https://github.com/ruma/ruma", rev = "b2542df2bbbdf09af0612c9f28bcfa5620e1911c", features = ["client-api-c", "compat-upload-signatures", "compat-user-id", "compat-arbitrary-length-ids", "compat-tag-info", "unstable-msc3401"] }
ruma-common = { git = "https://github.com/ruma/ruma", rev = "b2542df2bbbdf09af0612c9f28bcfa5620e1911c" }
once_cell = "1.16.0"
rand = "0.8.5"
serde = "1.0.151"
serde_html_form = "0.2.0"
serde_json = "1.0.91"
sha2 = "0.10.8"
stream_assert = "0.1.1"
thiserror = "1.0.38"
tokio = { version = "1.30.0", default-features = false, features = ["sync"] }
tokio-stream = "0.1.14"
tracing = { version = "0.1.40", default-features = false, features = ["std"] }
tracing-core = "0.1.32"
<<<<<<< HEAD
uniffi = "0.25.3"
uniffi_bindgen = { git = "https://github.com/mozilla/uniffi-rs", rev = "0a03b713306d6ce3de033157fc2ce92a238c2e24" }
=======
uniffi = { git = "https://github.com/mozilla/uniffi-rs", rev = "0a5e2eb5760b4ce5549021ec91de546716de8db1" }
uniffi_bindgen = { git = "https://github.com/mozilla/uniffi-rs", rev = "0a5e2eb5760b4ce5549021ec91de546716de8db1" }
>>>>>>> 6f9147de
vodozemac = "0.5.1"
zeroize = "1.6.0"

matrix-sdk = { path = "crates/matrix-sdk", version = "0.7.0", default-features = false }
matrix-sdk-base = { path = "crates/matrix-sdk-base", version = "0.7.0" }
matrix-sdk-common = { path = "crates/matrix-sdk-common", version = "0.7.0" }
matrix-sdk-crypto = { path = "crates/matrix-sdk-crypto", version = "0.7.0" }
matrix-sdk-indexeddb = { path = "crates/matrix-sdk-indexeddb", version = "0.7.0", default-features = false }
matrix-sdk-qrcode = { path = "crates/matrix-sdk-qrcode", version = "0.7.0" }
matrix-sdk-sqlite = { path = "crates/matrix-sdk-sqlite", version = "0.7.0", default-features = false }
matrix-sdk-store-encryption = { path = "crates/matrix-sdk-store-encryption", version = "0.7.0" }
matrix-sdk-test = { path = "testing/matrix-sdk-test", version = "0.7.0" }
matrix-sdk-ui = { path = "crates/matrix-sdk-ui", version = "0.7.0", default-features = false }

# Default release profile, select with `--release`
[profile.release]
lto = true

# Default development profile; default for most Cargo commands, otherwise
# selected with `--debug`
[profile.dev]
# Saves a lot of disk space. If symbols are needed, use the dbg profile.
debug = 0

[profile.dev.package]
# Optimize quote even in debug mode. Speeds up proc-macros enough to account
# for the extra time of optimizing it for a clean build of matrix-sdk-ffi.
quote = { opt-level = 2 }
sha2 = { opt-level = 2 }

# Custom profile with full debugging info, use `--profile dbg` to select
[profile.dbg]
inherits = "dev"
debug = 2

# Custom profile for use in (debug) builds of the binding crates, use
# `--profile reldbg` to select
[profile.reldbg]
inherits = "dbg"
opt-level = 3

[patch.crates-io]
async-compat = { git = "https://github.com/jplatte/async-compat", rev = "16dc8597ec09a6102d58d4e7b67714a35dd0ecb8" }
const_panic = { git = "https://github.com/jplatte/const_panic", rev = "9024a4cb3eac45c1d2d980f17aaee287b17be498" }<|MERGE_RESOLUTION|>--- conflicted
+++ resolved
@@ -51,13 +51,8 @@
 tokio-stream = "0.1.14"
 tracing = { version = "0.1.40", default-features = false, features = ["std"] }
 tracing-core = "0.1.32"
-<<<<<<< HEAD
 uniffi = "0.25.3"
 uniffi_bindgen = { git = "https://github.com/mozilla/uniffi-rs", rev = "0a03b713306d6ce3de033157fc2ce92a238c2e24" }
-=======
-uniffi = { git = "https://github.com/mozilla/uniffi-rs", rev = "0a5e2eb5760b4ce5549021ec91de546716de8db1" }
-uniffi_bindgen = { git = "https://github.com/mozilla/uniffi-rs", rev = "0a5e2eb5760b4ce5549021ec91de546716de8db1" }
->>>>>>> 6f9147de
 vodozemac = "0.5.1"
 zeroize = "1.6.0"
 
