--- conflicted
+++ resolved
@@ -62,16 +62,10 @@
 tokio-stream = "0.1.14"
 tracing = { version = "0.1.40", default-features = false, features = ["std"] }
 tracing-core = "0.1.32"
-<<<<<<< HEAD
-uniffi = { git = "https://github.com/mozilla/uniffi-rs", rev = "789a9023b522562a95618443cee5a0d4f111c4c7" }
-uniffi_bindgen = { git = "https://github.com/mozilla/uniffi-rs", rev = "789a9023b522562a95618443cee5a0d4f111c4c7" }
-vodozemac = { git = "https://github.com/matrix-org/vodozemac/", rev = "8f383d3e8b59ee6ae1a75e3883c527b5ace243d6" }
-=======
 uniffi = { version = "0.27.1" }
 uniffi_bindgen = { version = "0.27.1" }
 url = "2.5.0"
-vodozemac = { version = "0.6.0" }
->>>>>>> cbb92cac
+vodozemac = { git = "https://github.com/matrix-org/vodozemac/", rev = "8f383d3e8b59ee6ae1a75e3883c527b5ace243d6" }
 wiremock = "0.6.0"
 zeroize = "1.6.0"
 
