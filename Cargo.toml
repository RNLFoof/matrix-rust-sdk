[workspace]
members = [
    "benchmarks",
    "bindings/matrix-sdk-crypto-ffi",
    "bindings/matrix-sdk-ffi",
    "crates/*",
    "testing/*",
    "examples/*",
    "uniffi-bindgen",
    "xtask",
]
# xtask, testing and the bindings should only be built when invoked explicitly.
default-members = ["benchmarks", "crates/*"]
resolver = "2"

[workspace.package]
rust-version = "1.70"

[workspace.dependencies]
anyhow = "1.0.68"
assert-json-diff = "2"
assert_matches = "1.5.0"
assert_matches2 = "0.1.1"
async-rx = "0.1.3"
async-stream = "0.3.3"
async-trait = "0.1.60"
as_variant = "1.2.0"
base64 = "0.21.0"
byteorder = "1.4.3"
eyeball = { version = "0.8.7", features = ["tracing"] }
eyeball-im = { version = "0.4.1", features = ["tracing"] }
eyeball-im-util = "0.5.1"
futures-core = "0.3.28"
futures-executor = "0.3.21"
futures-util = { version = "0.3.26", default-features = false, features = ["alloc"] }
http = "0.2.6"
itertools = "0.11.0"
ruma = { git = "https://github.com/ruma/ruma/", rev = "e37918c9b83f4638af4ad76af4887a68bfab1b92", features = ["client-api-c", "compat-upload-signatures", "compat-user-id", "compat-arbitrary-length-ids", "unstable-msc3401"] }
ruma-common = { git = "https://github.com/ruma/ruma", rev = "e37918c9b83f4638af4ad76af4887a68bfab1b92" }
once_cell = "1.16.0"
rand = "0.8.5"
serde = "1.0.151"
serde_html_form = "0.2.0"
serde_json = "1.0.91"
sha2 = "0.10.8"
stream_assert = "0.1.1"
thiserror = "1.0.38"
tokio = { version = "1.30.0", default-features = false, features = ["sync"] }
<<<<<<< HEAD
tokio-stream = "0.1.14"
tracing = { version = "0.1.36", default-features = false, features = ["std"] }
tracing-core = "0.1.30"
uniffi = { git = "https://github.com/mozilla/uniffi-rs", rev = "48b1f51f6e5406cab20f502f535b30a589a5b140" }
uniffi_bindgen = { git = "https://github.com/mozilla/uniffi-rs", rev = "48b1f51f6e5406cab20f502f535b30a589a5b140" }
=======
tracing = { version = "0.1.40", default-features = false, features = ["std"] }
tracing-core = "0.1.32"
uniffi = { git = "https://github.com/mozilla/uniffi-rs", rev = "10caead41549bbe959e6f87bb5d3096bc9c5b073" }
uniffi_bindgen = { git = "https://github.com/mozilla/uniffi-rs", rev = "10caead41549bbe959e6f87bb5d3096bc9c5b073" }
>>>>>>> beb01eac
vodozemac = "0.5.0"
zeroize = "1.6.0"

# Default release profile, select with `--release`
[profile.release]
lto = true

# Default development profile; default for most Cargo commands, otherwise
# selected with `--debug`
[profile.dev]
# Saves a lot of disk space. If symbols are needed, use the dbg profile.
debug = 0

[profile.dev.package]
# Optimize quote even in debug mode. Speeds up proc-macros enough to account
# for the extra time of optimizing it for a clean build of matrix-sdk-ffi.
quote = { opt-level = 2 }
sha2 = { opt-level = 2 }

# Custom profile with full debugging info, use `--profile dbg` to select
[profile.dbg]
inherits = "dev"
debug = 2

# Custom profile for use in (debug) builds of the binding crates, use
# `--profile reldbg` to select
[profile.reldbg]
inherits = "dbg"
opt-level = 3

[patch.crates-io]
async-compat = { git = "https://github.com/jplatte/async-compat", rev = "16dc8597ec09a6102d58d4e7b67714a35dd0ecb8" }
const_panic = { git = "https://github.com/jplatte/const_panic", rev = "9024a4cb3eac45c1d2d980f17aaee287b17be498" }<|MERGE_RESOLUTION|>--- conflicted
+++ resolved
@@ -46,18 +46,11 @@
 stream_assert = "0.1.1"
 thiserror = "1.0.38"
 tokio = { version = "1.30.0", default-features = false, features = ["sync"] }
-<<<<<<< HEAD
 tokio-stream = "0.1.14"
-tracing = { version = "0.1.36", default-features = false, features = ["std"] }
-tracing-core = "0.1.30"
-uniffi = { git = "https://github.com/mozilla/uniffi-rs", rev = "48b1f51f6e5406cab20f502f535b30a589a5b140" }
-uniffi_bindgen = { git = "https://github.com/mozilla/uniffi-rs", rev = "48b1f51f6e5406cab20f502f535b30a589a5b140" }
-=======
 tracing = { version = "0.1.40", default-features = false, features = ["std"] }
 tracing-core = "0.1.32"
 uniffi = { git = "https://github.com/mozilla/uniffi-rs", rev = "10caead41549bbe959e6f87bb5d3096bc9c5b073" }
 uniffi_bindgen = { git = "https://github.com/mozilla/uniffi-rs", rev = "10caead41549bbe959e6f87bb5d3096bc9c5b073" }
->>>>>>> beb01eac
 vodozemac = "0.5.0"
 zeroize = "1.6.0"
 
